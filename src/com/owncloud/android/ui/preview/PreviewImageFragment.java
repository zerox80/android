--- conflicted
+++ resolved
@@ -55,13 +55,9 @@
 
 /**
  * This fragment shows a preview of a downloaded image.
- * 
-<<<<<<< HEAD
- * Trying to get an instance with NULL {@link OCFile} or ownCloud {@link Account} values will
- * produce an {@link IllegalStateException}.
-=======
- * Trying to get an instance with a NULL {@link OCFile} will produce an {@link IllegalStateException}.
->>>>>>> 288c148b
+ *
+ * Trying to get an instance with a NULL {@link OCFile} will produce an
+ * {@link IllegalStateException}.
  * 
  * If the {@link OCFile} passed is not downloaded, an {@link IllegalStateException} is generated on
  * instantiation too.
@@ -87,41 +83,26 @@
 
 
     /**
-<<<<<<< HEAD
-     * Creates a fragment to preview an image.
-     * 
-     * When 'imageFile' or 'ocAccount' are null
-     * 
-     * @param fileToDetail                 An {@link OCFile} to preview as an image in the fragment
-     * @param ocAccount                 An ownCloud account; needed to start downloads
-     * @param ignoreFirstSavedState     Flag to work around an unexpected behaviour of
-     *                                  {@link FragmentStatePagerAdapter}; TODO better solution
-     */
-    public PreviewImageFragment(OCFile fileToDetail, Account ocAccount,
-                                boolean ignoreFirstSavedState) {
-        super(fileToDetail);
-        mAccount = ocAccount;
-        mIgnoreFirstSavedState = ignoreFirstSavedState;
-=======
      * Public factory method to create a new fragment that previews an image.
      *
-     * Android strongly recommends keep the empty constructor of fragments as the only public constructor, and
+     * Android strongly recommends keep the empty constructor of fragments as the only public
+     * constructor, and
      * use {@link #setArguments(Bundle)} to set the needed arguments.
      *
      * This method hides to client objects the need of doing the construction in two steps.
      *
      * @param imageFile                 An {@link OCFile} to preview as an image in the fragment
-     * @param ignoreFirstSavedState     Flag to work around an unexpected behaviour of {@link FragmentStatePagerAdapter}
+     * @param ignoreFirstSavedState     Flag to work around an unexpected behaviour of
+     *                                  {@link FragmentStatePagerAdapter}
      *                                  ; TODO better solution
      */
-    public static PreviewImageFragment newInstance(OCFile imageFile, boolean ignoreFirstSavedState) {
+    public static PreviewImageFragment newInstance(OCFile imageFile, boolean ignoreFirstSavedState){
         PreviewImageFragment frag = new PreviewImageFragment();
         Bundle args = new Bundle();
         args.putParcelable(ARG_FILE, imageFile);
         args.putBoolean(ARG_IGNORE_FIRST, ignoreFirstSavedState);
         frag.setArguments(args);
         return frag;
->>>>>>> 288c148b
     }
 
     
@@ -148,7 +129,8 @@
         super.onCreate(savedInstanceState);
         Bundle args = getArguments();
         setFile((OCFile)args.getParcelable(ARG_FILE));
-            // TODO better in super, but needs to check ALL the class extending FileFragment; not right now
+            // TODO better in super, but needs to check ALL the class extending FileFragment;
+            // not right now
 
         mIgnoreFirstSavedState = args.getBoolean(ARG_IGNORE_FIRST);
         setHasOptionsMenu(true);
@@ -187,12 +169,7 @@
         super.onActivityCreated(savedInstanceState);
         if (savedInstanceState != null) {
             if (!mIgnoreFirstSavedState) {
-<<<<<<< HEAD
-                OCFile file = (OCFile)savedInstanceState.getParcelable(
-                        PreviewImageFragment.EXTRA_FILE);
-=======
                 OCFile file = savedInstanceState.getParcelable(PreviewImageFragment.EXTRA_FILE);
->>>>>>> 288c148b
                 setFile(file);
             } else {
                 mIgnoreFirstSavedState = false;
@@ -358,8 +335,8 @@
             mBitmap.recycle();
             System.gc();
                 // putting this in onStop() is just the same; the fragment is always destroyed by
-                // {@link FragmentStatePagerAdapter} when the fragment in swiped further than the valid offscreen
-                // distance, and onStop() is never called before than that
+                // {@link FragmentStatePagerAdapter} when the fragment in swiped further than the
+                // valid offscreen distance, and onStop() is never called before than that
         }
         super.onDestroy();
     }
@@ -378,27 +355,17 @@
 
         /**
          * Weak reference to the target {@link ImageView} where the bitmap will be loaded into.
-         * 
-<<<<<<< HEAD
+         *
          * Using a weak reference will avoid memory leaks if the target ImageView is retired from
          * memory before the load finishes.
-=======
-         * Using a weak reference will avoid memory leaks if the target ImageView is retired from memory before
-         * the load finishes.
->>>>>>> 288c148b
          */
         private final WeakReference<ImageViewCustom> mImageViewRef;
 
         /**
          * Weak reference to the target {@link TextView} where error messages will be written.
-         * 
-<<<<<<< HEAD
+         *
          * Using a weak reference will avoid memory leaks if the target ImageView is retired from
          * memory before the load finishes.
-=======
-         * Using a weak reference will avoid memory leaks if the target ImageView is retired from memory before the
-         * load finishes.
->>>>>>> 288c148b
          */
         private final WeakReference<TextView> mMessageViewRef;
 
@@ -445,7 +412,8 @@
                 for (int i = 0; i < maxDownScale && result == null; i++) {
                     if (isCancelled()) return null;
                     try {
-                        result = BitmapUtils.decodeSampledBitmapFromFile(storagePath, minWidth, minHeight);
+                        result = BitmapUtils.decodeSampledBitmapFromFile(storagePath, minWidth,
+                                minHeight);
 
                         if (isCancelled()) return result;
 
@@ -461,12 +429,14 @@
                     } catch (OutOfMemoryError e) {
                         mErrorMessageId = R.string.common_error_out_memory;
                         if (i < maxDownScale - 1) {
-                            Log_OC.w(TAG, "Out of memory rendering file " + storagePath + " ; scaling down");
+                            Log_OC.w(TAG, "Out of memory rendering file " + storagePath +
+                                    " ; scaling down");
                             minWidth = minWidth / 2;
                             minHeight = minHeight / 2;
 
                         } else {
-                            Log_OC.w(TAG, "Out of memory rendering file " + storagePath + " ; failing");
+                            Log_OC.w(TAG, "Out of memory rendering file " + storagePath +
+                                    " ; failing");
                         }
                         if (result != null) {
                             result.recycle();
@@ -514,7 +484,8 @@
         private void showLoadedImage(Bitmap result) {
             final ImageViewCustom imageView = mImageViewRef.get();
             if (imageView != null) {
-                Log_OC.d(TAG, "Showing image with resolution " + result.getWidth() + "x" + result.getHeight());
+                Log_OC.d(TAG, "Showing image with resolution " + result.getWidth() + "x" +
+                        result.getHeight());
                 imageView.setImageBitmap(result);
                 imageView.setVisibility(View.VISIBLE);
                 mBitmap  = result;  // needs to be kept for recycling when not useful
@@ -573,87 +544,4 @@
         return mImageView;
     }
 
-<<<<<<< HEAD
-    static class FlushedInputStream extends FilterInputStream {
-        public FlushedInputStream(InputStream inputStream) {
-        super(inputStream);
-        }
-
-        @Override
-        public long skip(long n) throws IOException {
-            long totalBytesSkipped = 0L;
-            while (totalBytesSkipped < n) {
-                long bytesSkipped = in.skip(n - totalBytesSkipped);
-                if (bytesSkipped == 0L) {
-                      int byteValue = read();
-                      if (byteValue < 0) {
-                          break;  // we reached EOF
-                      } else {
-                          bytesSkipped = 1; // we read one byte
-                      }
-               }
-               totalBytesSkipped += bytesSkipped;
-            }
-            return totalBytesSkipped;
-        }
-    }
-
-    /**
-     * Load image scaled
-     * @param storagePath: path of the image
-     * @return Bitmap
-     */
-    @SuppressWarnings("deprecation")
-    private Bitmap loadScaledImage(String storagePath) {
-
-        Log_OC.d(TAG, "Loading image scaled");
-
-        // set desired options that will affect the size of the bitmap
-        BitmapFactory.Options options = new Options();
-        options.inScaled = true;
-        options.inPurgeable = true;
-        if (android.os.Build.VERSION.SDK_INT >= android.os.Build.VERSION_CODES.GINGERBREAD_MR1) {
-            options.inPreferQualityOverSpeed = false;
-        }
-        if (android.os.Build.VERSION.SDK_INT >= android.os.Build.VERSION_CODES.HONEYCOMB) {
-            options.inMutable = false;
-        }
-        // make a false load of the bitmap - just to be able to read outWidth, outHeight and
-        // outMimeType
-        options.inJustDecodeBounds = true;
-        BitmapFactory.decodeFile(storagePath, options);
-
-        int width = options.outWidth;
-        int height = options.outHeight;
-        int scale = 1;
-
-        Display display = getActivity().getWindowManager().getDefaultDisplay();
-        Point size = new Point();
-        int screenWidth;
-        int screenHeight;
-        if (android.os.Build.VERSION.SDK_INT >= android.os.Build.VERSION_CODES.HONEYCOMB_MR2) {
-            display.getSize(size);
-            screenWidth = size.x;
-            screenHeight = size.y;
-        } else {
-            screenWidth = display.getWidth();
-            screenHeight = display.getHeight();
-        }
-
-        if (width > screenWidth) {
-            // second try to scale down the image , this time depending upon the screen size 
-            scale = (int) Math.floor((float)width / screenWidth);
-        }
-        if (height > screenHeight) {
-            scale = Math.max(scale, (int) Math.floor((float)height / screenHeight));
-        }
-        options.inSampleSize = scale;
-
-        // really load the bitmap
-        options.inJustDecodeBounds = false; // the next decodeFile call will be real
-        return BitmapFactory.decodeFile(storagePath, options);
-
-    }
-=======
->>>>>>> 288c148b
 }