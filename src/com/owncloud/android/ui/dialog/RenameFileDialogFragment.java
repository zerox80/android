--- conflicted
+++ resolved
@@ -118,9 +118,8 @@
                         Toast.LENGTH_LONG).show();
                 return;
             }
-<<<<<<< HEAD
 
-            boolean serverWithForbiddenChars = ((ComponentsGetter)getSherlockActivity()).
+            boolean serverWithForbiddenChars = ((ComponentsGetter)getActivity()).
                     getFileOperationsHelper().isVersionWithForbiddenCharacters();
 
             if (!FileUtils.isValidName(newFileName, serverWithForbiddenChars)) {
@@ -130,25 +129,13 @@
                 } else {
                     messageId = R.string.filename_forbidden_characters;
                 }
-                Toast.makeText(getSherlockActivity(), messageId, Toast.LENGTH_LONG).show();
+                Toast.makeText(getActivity(), messageId, Toast.LENGTH_LONG).show();
                 return;
             }
 
-            ((ComponentsGetter)getSherlockActivity()).getFileOperationsHelper().
+            ((ComponentsGetter)getActivity()).getFileOperationsHelper().
                     renameFile(mTargetFile, newFileName);
-=======
-            
-            if (!FileUtils.isValidName(newFileName)) {
-                Toast.makeText(
-                        getActivity(),
-                        R.string.filename_forbidden_characters, 
-                        Toast.LENGTH_LONG).show();
-                return;
-            }
 
-            ((ComponentsGetter)getActivity()).getFileOperationsHelper().renameFile(mTargetFile,
-                    newFileName);
->>>>>>> 1ef9c86b
         }
     }
 }