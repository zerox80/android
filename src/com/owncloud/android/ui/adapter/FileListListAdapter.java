/* ownCloud Android client application
 *   Copyright (C) 2011  Bartek Przybylski
 *   Copyright (C) 2012-2014 ownCloud Inc.
 *
 *   This program is free software: you can redistribute it and/or modify
 *   it under the terms of the GNU General Public License version 2,
 *   as published by the Free Software Foundation.
 *
 *   This program is distributed in the hope that it will be useful,
 *   but WITHOUT ANY WARRANTY; without even the implied warranty of
 *   MERCHANTABILITY or FITNESS FOR A PARTICULAR PURPOSE.  See the
 *   GNU General Public License for more details.
 *
 *   You should have received a copy of the GNU General Public License
 *   along with this program.  If not, see <http://www.gnu.org/licenses/>.
 *
 */
package com.owncloud.android.ui.adapter;


import java.io.File;
import java.util.Vector;

import android.accounts.Account;
import android.content.Context;
import android.content.SharedPreferences;
import android.graphics.Bitmap;
import android.graphics.BitmapFactory;
import android.media.ThumbnailUtils;
import android.preference.PreferenceManager;
import android.text.format.DateUtils;
import android.view.LayoutInflater;
import android.view.View;
import android.view.ViewGroup;
import android.widget.BaseAdapter;
import android.widget.Filter;
import android.widget.Filterable;
import android.widget.GridView;
import android.widget.ImageView;
import android.widget.ListAdapter;
import android.widget.TextView;

import com.owncloud.android.R;
import com.owncloud.android.authentication.AccountUtils;
import com.owncloud.android.datamodel.FileDataStorageManager;
import com.owncloud.android.datamodel.OCFile;
import com.owncloud.android.datamodel.ThumbnailsCacheManager;
import com.owncloud.android.files.services.FileDownloader.FileDownloaderBinder;
import com.owncloud.android.files.services.FileUploader.FileUploaderBinder;
import com.owncloud.android.services.OperationsService.OperationsServiceBinder;
import com.owncloud.android.ui.activity.ComponentsGetter;
import com.owncloud.android.utils.DisplayUtils;
import com.owncloud.android.utils.FileStorageUtils;


/**
 * This Adapter populates a ListView with all files and folders in an ownCloud
 * instance.
 * 
 * @author Bartek Przybylski
 * @author Tobias Kaminsky
 * @author David A. Velasco
 */
public class FileListListAdapter extends BaseAdapter implements ListAdapter {
    private final static String PERMISSION_SHARED_WITH_ME = "S";

    private Context mContext;
    private OCFile mFile = null;
    private Vector<OCFile> mFiles = null;
    private Vector<OCFile> mFilesOrig = new Vector<OCFile>();
    private boolean mJustFolders;

    private FileDataStorageManager mStorageManager;
    private Account mAccount;
    private ComponentsGetter mTransferServiceGetter;
<<<<<<< HEAD
    private enum ViewType {LIST_ITEM, GRID_IMAGE, GRID_ITEM };
    private Integer mSortOrder;
    public static final Integer SORT_NAME = 0;
    public static final Integer SORT_DATE = 1;
    public static final Integer SORT_SIZE = 2;
    private Boolean mSortAscending;
=======

>>>>>>> 7f23fa5a
    private SharedPreferences mAppPreferences;
    
    public FileListListAdapter(
            boolean justFolders, 
            Context context,
            ComponentsGetter transferServiceGetter
            ) {
        
        mJustFolders = justFolders;
        mContext = context;
        mAccount = AccountUtils.getCurrentOwnCloudAccount(mContext);
        mTransferServiceGetter = transferServiceGetter;

        mAppPreferences = PreferenceManager
                .getDefaultSharedPreferences(mContext);
        
        // Read sorting order, default to sort by name ascending
        FileStorageUtils.mSortOrder = mAppPreferences.getInt("sortOrder", 0);
        FileStorageUtils.mSortAscending = mAppPreferences.getBoolean("sortAscending", true);

        
        // initialise thumbnails cache on background thread
        new ThumbnailsCacheManager.InitDiskCacheTask().execute();
    }
    
    @Override
    public boolean areAllItemsEnabled() {
        return true;
    }

    @Override
    public boolean isEnabled(int position) {
        return true;
    }

    @Override
    public int getCount() {
        return mFiles != null ? mFiles.size() : 0;
    }

    @Override
    public Object getItem(int position) {
        if (mFiles == null || mFiles.size() <= position)
            return null;
        return mFiles.get(position);
    }

    @Override
    public long getItemId(int position) {
        if (mFiles == null || mFiles.size() <= position)
            return 0;
        return mFiles.get(position).getFileId();
    }

    @Override
    public int getItemViewType(int position) {
        return 0;
    }

    @Override
    public View getView(int position, View convertView, ViewGroup parent) {

        boolean fileView = DisplayUtils.decideViewLayout(mFiles);

        View view = convertView;
        OCFile file = null;
        LayoutInflater inflator = (LayoutInflater) mContext
                .getSystemService(Context.LAYOUT_INFLATER_SERVICE);

        if (mFiles != null && mFiles.size() > position) {
<<<<<<< HEAD
            file = mFiles.get(position);
        }

        // Find out which layout should be displayed
        ViewType viewType;
        if (!fileView){
            viewType = ViewType.LIST_ITEM;
        } else if (file.isImage()){
            viewType = ViewType.GRID_IMAGE;
        } else {
            viewType = ViewType.GRID_ITEM;
        }

        // Create View
        switch (viewType){
            case GRID_IMAGE:
                view = inflator.inflate(R.layout.grid_image, null);
                break;
            case GRID_ITEM:
                view = inflator.inflate(R.layout.grid_item, null);
                break;
            case LIST_ITEM:
                view = inflator.inflate(R.layout.list_item, null);
                break;
        }

        view.invalidate();

        if (file != null){

            ImageView fileIcon = (ImageView) view.findViewById(R.id.thumbnail);
            TextView fileName;
            String name;

            switch (viewType){
                case LIST_ITEM:
                    TextView fileSizeV = (TextView) view.findViewById(R.id.file_size);
                    TextView lastModV = (TextView) view.findViewById(R.id.last_mod);
                    ImageView checkBoxV = (ImageView) view.findViewById(R.id.custom_checkbox);

                    lastModV.setVisibility(View.VISIBLE);
                    lastModV.setText(showRelativeTimestamp(file));

                    checkBoxV.setVisibility(View.GONE);

                    fileSizeV.setVisibility(View.VISIBLE);
                    fileSizeV.setText(DisplayUtils.bytesToHumanReadable(file.getFileLength()));

                    if (!file.isFolder()) {
                        GridView parentList = (GridView)parent;
                        if (parentList.getChoiceMode() == GridView.CHOICE_MODE_NONE) {
                            checkBoxV.setVisibility(View.GONE);
                        } else {
                            if (parentList.isItemChecked(position)) {
                                checkBoxV.setImageResource(android.R.drawable.checkbox_on_background);
                            } else {
                                checkBoxV.setImageResource(android.R.drawable.checkbox_off_background);
                            }
                            checkBoxV.setVisibility(View.VISIBLE);
                        }

                    } else { //Folder
                        fileSizeV.setVisibility(View.INVISIBLE);
                    }

                case GRID_ITEM:
                    // filename
                    fileName = (TextView) view.findViewById(R.id.Filename);
                    name = file.getFileName();
                    fileName.setText(name);

                case GRID_IMAGE:
                    // sharedIcon
                    ImageView sharedIconV = (ImageView) view.findViewById(R.id.sharedIcon);
                    if (file.isShareByLink()) {
                        sharedIconV.setVisibility(View.VISIBLE);
                        sharedIconV.bringToFront();
                    } else {
                        sharedIconV.setVisibility(View.GONE);
                    }

                    // local state
                    ImageView localStateView = (ImageView) view.findViewById(R.id.localFileIndicator);
                    localStateView.bringToFront();
                    FileDownloaderBinder downloaderBinder = mTransferServiceGetter.getFileDownloaderBinder();
                    FileUploaderBinder uploaderBinder = mTransferServiceGetter.getFileUploaderBinder();
                    if (downloaderBinder != null && downloaderBinder.isDownloading(mAccount, file)) {
                        localStateView.setImageResource(R.drawable.downloading_file_indicator);
                        localStateView.setVisibility(View.VISIBLE);
                    } else if (uploaderBinder != null && uploaderBinder.isUploading(mAccount, file)) {
                        localStateView.setImageResource(R.drawable.uploading_file_indicator);
                        localStateView.setVisibility(View.VISIBLE);
                    } else if (file.isDown()) {
                        localStateView.setImageResource(R.drawable.local_file_indicator);
                        localStateView.setVisibility(View.VISIBLE);
                    } else {
                        localStateView.setVisibility(View.INVISIBLE);
                    }

                    // share with me icon
                    if (!file.isFolder()) {
                        ImageView sharedWithMeIconV = (ImageView) view.findViewById(R.id.sharedWithMeIcon);
                        sharedWithMeIconV.bringToFront();
                        if (checkIfFileIsSharedWithMe(file)) {
                            sharedWithMeIconV.setVisibility(View.VISIBLE);
                        } else {
                            sharedWithMeIconV.setVisibility(View.GONE);
                        }
                    }

                    break;
=======
            OCFile file = mFiles.get(position);
            TextView fileName = (TextView) view.findViewById(R.id.Filename);           
            String name = file.getFileName();

            fileName.setText(name);
            ImageView fileIcon = (ImageView) view.findViewById(R.id.imageView1);
            fileIcon.setTag(file.getFileId());
            ImageView sharedIconV = (ImageView) view.findViewById(R.id.sharedIcon);
            ImageView sharedWithMeIconV = (ImageView) view.findViewById(R.id.sharedWithMeIcon);
            sharedWithMeIconV.setVisibility(View.GONE);

            ImageView localStateView = (ImageView) view.findViewById(R.id.imageView2);
            localStateView.bringToFront();
            FileDownloaderBinder downloaderBinder = mTransferServiceGetter.getFileDownloaderBinder();
            FileUploaderBinder uploaderBinder = mTransferServiceGetter.getFileUploaderBinder();
            boolean downloading = (downloaderBinder != null && downloaderBinder.isDownloading(mAccount, file));
            OperationsServiceBinder opsBinder = mTransferServiceGetter.getOperationsServiceBinder();
            downloading |= (opsBinder != null && opsBinder.isSynchronizing(mAccount, file.getRemotePath()));
            if (downloading) {
                localStateView.setImageResource(R.drawable.downloading_file_indicator);
                localStateView.setVisibility(View.VISIBLE);
            } else if (uploaderBinder != null && uploaderBinder.isUploading(mAccount, file)) {
                localStateView.setImageResource(R.drawable.uploading_file_indicator);
                localStateView.setVisibility(View.VISIBLE);
            } else if (file.isDown()) {
                localStateView.setImageResource(R.drawable.local_file_indicator);
                localStateView.setVisibility(View.VISIBLE);
            } else {
                localStateView.setVisibility(View.INVISIBLE);
>>>>>>> 7f23fa5a
            }
            
            // For all Views
            
            // this if-else is needed even though favorite icon is visible by default
            // because android reuses views in listview
            if (!file.keepInSync()) {
                view.findViewById(R.id.favoriteIcon).setVisibility(View.GONE);
            } else {
                view.findViewById(R.id.favoriteIcon).setVisibility(View.VISIBLE);
            }
            
            // No Folder
            if (!file.isFolder()) {
                if (file.isImage() && file.getRemoteId() != null){
                    // Thumbnail in Cache?
                    Bitmap thumbnail = ThumbnailsCacheManager.getBitmapFromDiskCache(
                            String.valueOf(file.getRemoteId())
                            );
                    if (thumbnail != null && !file.needsUpdateThumbnail()){
                        fileIcon.setImageBitmap(thumbnail);
                    } else {
                        // generate new Thumbnail
                        if (ThumbnailsCacheManager.cancelPotentialWork(file, fileIcon)) {
                            final ThumbnailsCacheManager.ThumbnailGenerationTask task =
                                    new ThumbnailsCacheManager.ThumbnailGenerationTask(
                                            fileIcon, mStorageManager, mAccount
                                            );
                            if (thumbnail == null) {
                                thumbnail = ThumbnailsCacheManager.mDefaultImg;
                            }
                            final ThumbnailsCacheManager.AsyncDrawable asyncDrawable =
                                    new ThumbnailsCacheManager.AsyncDrawable(
                                    mContext.getResources(), 
                                    thumbnail, 
                                    task
                                    );
                            fileIcon.setImageDrawable(asyncDrawable);
                            task.execute(file);
                        }
                    }
                } else {
                    fileIcon.setImageResource(DisplayUtils.getFileTypeIconId(file.getMimetype(), file.getFileName()));
                }
            } else {
                // Folder
                if (checkIfFileIsSharedWithMe(file)) {
                    fileIcon.setImageResource(R.drawable.shared_with_me_folder);
                } else if (file.isShareByLink()) {
                    // If folder is sharedByLink, icon folder must be changed to
                    // folder-public one
                    fileIcon.setImageResource(R.drawable.folder_public);
                } else {
                    fileIcon.setImageResource(
                            DisplayUtils.getFileTypeIconId(file.getMimetype(), file.getFileName())
                    );
                }
            }
        }

        return view;
    }

    /**
     * Local Folder size in human readable format
     * 
     * @param path
     *            String
     * @return Size in human readable format
     */
    private String getFolderSizeHuman(String path) {

        File dir = new File(path);

        if (dir.exists()) {
            long bytes = FileStorageUtils.getFolderSize(dir);
            return DisplayUtils.bytesToHumanReadable(bytes);
        }

        return "0 B";
    }

    /**
     * Local Folder size
     * @param dir File
     * @return Size in bytes
     */
    private long getFolderSize(File dir) {
        if (dir.exists()) {
            long result = 0;
            File[] fileList = dir.listFiles();
            for(int i = 0; i < fileList.length; i++) {
                if(fileList[i].isDirectory()) {
                    result += getFolderSize(fileList[i]);
                } else {
                    result += fileList[i].length();
                }
            }
            return result;
        }
        return 0;
    } 

    @Override
    public int getViewTypeCount() {
        return 1;
    }

    @Override
    public boolean hasStableIds() {
        return true;
    }

    @Override
    public boolean isEmpty() {
        return (mFiles == null || mFiles.isEmpty());
    }

    /**
     * Change the adapted directory for a new one
     * @param directory                 New file to adapt. Can be NULL, meaning 
     *                                  "no content to adapt".
     * @param updatedStorageManager     Optional updated storage manager; used to replace 
     *                                  mStorageManager if is different (and not NULL)
     */
    public void swapDirectory(OCFile directory, FileDataStorageManager updatedStorageManager) {
        mFile = directory;
        if (updatedStorageManager != null && updatedStorageManager != mStorageManager) {
            mStorageManager = updatedStorageManager;
            mAccount = AccountUtils.getCurrentOwnCloudAccount(mContext);
        }
        if (mStorageManager != null) {
            mFiles = mStorageManager.getFolderContent(mFile);
            mFilesOrig.clear();
            mFilesOrig.addAll(mFiles);
            
            if (mJustFolders) {
                mFiles = getFolders(mFiles);
            }
        } else {
            mFiles = null;
        }

        mFiles = FileStorageUtils.sortFolder(mFiles);
        notifyDataSetChanged();
    }
    

    /**
     * Filter for getting only the folders
     * @param files
     * @return Vector<OCFile>
     */
    public Vector<OCFile> getFolders(Vector<OCFile> files) {
        Vector<OCFile> ret = new Vector<OCFile>(); 
        OCFile current = null; 
        for (int i=0; i<files.size(); i++) {
            current = files.get(i);
            if (current.isFolder()) {
                ret.add(current);
            }
        }
        return ret;
    }
    
    
    /**
     * Check if parent folder does not include 'S' permission and if file/folder
     * is shared with me
     * 
     * @param file: OCFile
     * @return boolean: True if it is shared with me and false if it is not
     */
    private boolean checkIfFileIsSharedWithMe(OCFile file) {
        return (mFile.getPermissions() != null 
                && !mFile.getPermissions().contains(PERMISSION_SHARED_WITH_ME)
                && file.getPermissions() != null 
                && file.getPermissions().contains(PERMISSION_SHARED_WITH_ME));
    }

    /**
     * Sorts list by Date
     * @param sortAscending true: ascending, false: descending
     */
    private void sortByDate(boolean sortAscending){
        final Integer val;
        if (sortAscending){
            val = 1;
        } else {
            val = -1;
        }
        
        Collections.sort(mFiles, new Comparator<OCFile>() {
            public int compare(OCFile o1, OCFile o2) {
                if (o1.isFolder() && o2.isFolder()) {
                    Long obj1 = o1.getModificationTimestamp();
                    return val * obj1.compareTo(o2.getModificationTimestamp());
                }
                else if (o1.isFolder()) {
                    return -1;
                } else if (o2.isFolder()) {
                    return 1;
                } else if (o1.getModificationTimestamp() == 0 || o2.getModificationTimestamp() == 0){
                    return 0;
                } else {
                    Long obj1 = o1.getModificationTimestamp();
                    return val * obj1.compareTo(o2.getModificationTimestamp());
                }
            }
        });
    }

    /**
     * Sorts list by Size
     * @param sortAscending true: ascending, false: descending
     */
    private void sortBySize(boolean sortAscending){
        final Integer val;
        if (sortAscending){
            val = 1;
        } else {
            val = -1;
        }
        
        Collections.sort(mFiles, new Comparator<OCFile>() {
            public int compare(OCFile o1, OCFile o2) {
                if (o1.isFolder() && o2.isFolder()) {
                    Long obj1 = getFolderSize(new File(FileStorageUtils.getDefaultSavePathFor(mAccount.name, o1)));
                    return val * obj1.compareTo(getFolderSize(new File(FileStorageUtils.getDefaultSavePathFor(mAccount.name, o2))));
                }
                else if (o1.isFolder()) {
                    return -1;
                } else if (o2.isFolder()) {
                    return 1;
                } else if (o1.getFileLength() == 0 || o2.getFileLength() == 0){
                    return 0;
                } else {
                    Long obj1 = o1.getFileLength();
                    return val * obj1.compareTo(o2.getFileLength());
                }
            }
        });
    }

    /**
     * Sorts list by Name
     * @param sortAscending true: ascending, false: descending
     */
    private void sortByName(boolean sortAscending){
        final Integer val;
        if (sortAscending){
            val = 1;
        } else {
            val = -1;
        }

        Collections.sort(mFiles, new Comparator<OCFile>() {
            public int compare(OCFile o1, OCFile o2) {
                if (o1.isFolder() && o2.isFolder()) {
                    return val * o1.getRemotePath().toLowerCase().compareTo(o2.getRemotePath().toLowerCase());
                } else if (o1.isFolder()) {
                    return -1;
                } else if (o2.isFolder()) {
                    return 1;
                }
                return val * new AlphanumComparator().compare(o1, o2);
            }
        });
    }

    public void setSortOrder(Integer order, boolean ascending) {
        SharedPreferences.Editor editor = mAppPreferences.edit();
        editor.putInt("sortOrder", order);
        editor.putBoolean("sortAscending", ascending);
        editor.commit();
        
        FileStorageUtils.mSortOrder = order;
        FileStorageUtils.mSortAscending = ascending;
        

        mFiles = FileStorageUtils.sortFolder(mFiles);
        notifyDataSetChanged();

    }
    
    private CharSequence showRelativeTimestamp(OCFile file){
        return DisplayUtils.getRelativeDateTimeString(mContext, file.getModificationTimestamp(),
                DateUtils.SECOND_IN_MILLIS, DateUtils.WEEK_IN_MILLIS, 0);
    }
}
<|MERGE_RESOLUTION|>--- conflicted
+++ resolved
@@ -1,588 +1,459 @@
-/* ownCloud Android client application
- *   Copyright (C) 2011  Bartek Przybylski
- *   Copyright (C) 2012-2014 ownCloud Inc.
- *
- *   This program is free software: you can redistribute it and/or modify
- *   it under the terms of the GNU General Public License version 2,
- *   as published by the Free Software Foundation.
- *
- *   This program is distributed in the hope that it will be useful,
- *   but WITHOUT ANY WARRANTY; without even the implied warranty of
- *   MERCHANTABILITY or FITNESS FOR A PARTICULAR PURPOSE.  See the
- *   GNU General Public License for more details.
- *
- *   You should have received a copy of the GNU General Public License
- *   along with this program.  If not, see <http://www.gnu.org/licenses/>.
- *
- */
-package com.owncloud.android.ui.adapter;
-
-
-import java.io.File;
-import java.util.Vector;
-
-import android.accounts.Account;
-import android.content.Context;
-import android.content.SharedPreferences;
-import android.graphics.Bitmap;
-import android.graphics.BitmapFactory;
-import android.media.ThumbnailUtils;
-import android.preference.PreferenceManager;
-import android.text.format.DateUtils;
-import android.view.LayoutInflater;
-import android.view.View;
-import android.view.ViewGroup;
-import android.widget.BaseAdapter;
-import android.widget.Filter;
-import android.widget.Filterable;
-import android.widget.GridView;
-import android.widget.ImageView;
-import android.widget.ListAdapter;
-import android.widget.TextView;
-
-import com.owncloud.android.R;
-import com.owncloud.android.authentication.AccountUtils;
-import com.owncloud.android.datamodel.FileDataStorageManager;
-import com.owncloud.android.datamodel.OCFile;
-import com.owncloud.android.datamodel.ThumbnailsCacheManager;
-import com.owncloud.android.files.services.FileDownloader.FileDownloaderBinder;
-import com.owncloud.android.files.services.FileUploader.FileUploaderBinder;
-import com.owncloud.android.services.OperationsService.OperationsServiceBinder;
-import com.owncloud.android.ui.activity.ComponentsGetter;
-import com.owncloud.android.utils.DisplayUtils;
-import com.owncloud.android.utils.FileStorageUtils;
-
-
-/**
- * This Adapter populates a ListView with all files and folders in an ownCloud
- * instance.
- * 
- * @author Bartek Przybylski
- * @author Tobias Kaminsky
- * @author David A. Velasco
- */
-public class FileListListAdapter extends BaseAdapter implements ListAdapter {
-    private final static String PERMISSION_SHARED_WITH_ME = "S";
-
-    private Context mContext;
-    private OCFile mFile = null;
-    private Vector<OCFile> mFiles = null;
-    private Vector<OCFile> mFilesOrig = new Vector<OCFile>();
-    private boolean mJustFolders;
-
-    private FileDataStorageManager mStorageManager;
-    private Account mAccount;
-    private ComponentsGetter mTransferServiceGetter;
-<<<<<<< HEAD
-    private enum ViewType {LIST_ITEM, GRID_IMAGE, GRID_ITEM };
-    private Integer mSortOrder;
-    public static final Integer SORT_NAME = 0;
-    public static final Integer SORT_DATE = 1;
-    public static final Integer SORT_SIZE = 2;
-    private Boolean mSortAscending;
-=======
-
->>>>>>> 7f23fa5a
-    private SharedPreferences mAppPreferences;
-    
-    public FileListListAdapter(
-            boolean justFolders, 
-            Context context,
-            ComponentsGetter transferServiceGetter
-            ) {
-        
-        mJustFolders = justFolders;
-        mContext = context;
-        mAccount = AccountUtils.getCurrentOwnCloudAccount(mContext);
-        mTransferServiceGetter = transferServiceGetter;
-
-        mAppPreferences = PreferenceManager
-                .getDefaultSharedPreferences(mContext);
-        
-        // Read sorting order, default to sort by name ascending
-        FileStorageUtils.mSortOrder = mAppPreferences.getInt("sortOrder", 0);
-        FileStorageUtils.mSortAscending = mAppPreferences.getBoolean("sortAscending", true);
-
-        
-        // initialise thumbnails cache on background thread
-        new ThumbnailsCacheManager.InitDiskCacheTask().execute();
-    }
-    
-    @Override
-    public boolean areAllItemsEnabled() {
-        return true;
-    }
-
-    @Override
-    public boolean isEnabled(int position) {
-        return true;
-    }
-
-    @Override
-    public int getCount() {
-        return mFiles != null ? mFiles.size() : 0;
-    }
-
-    @Override
-    public Object getItem(int position) {
-        if (mFiles == null || mFiles.size() <= position)
-            return null;
-        return mFiles.get(position);
-    }
-
-    @Override
-    public long getItemId(int position) {
-        if (mFiles == null || mFiles.size() <= position)
-            return 0;
-        return mFiles.get(position).getFileId();
-    }
-
-    @Override
-    public int getItemViewType(int position) {
-        return 0;
-    }
-
-    @Override
-    public View getView(int position, View convertView, ViewGroup parent) {
-
-        boolean fileView = DisplayUtils.decideViewLayout(mFiles);
-
-        View view = convertView;
-        OCFile file = null;
-        LayoutInflater inflator = (LayoutInflater) mContext
-                .getSystemService(Context.LAYOUT_INFLATER_SERVICE);
-
-        if (mFiles != null && mFiles.size() > position) {
-<<<<<<< HEAD
-            file = mFiles.get(position);
-        }
-
-        // Find out which layout should be displayed
-        ViewType viewType;
-        if (!fileView){
-            viewType = ViewType.LIST_ITEM;
-        } else if (file.isImage()){
-            viewType = ViewType.GRID_IMAGE;
-        } else {
-            viewType = ViewType.GRID_ITEM;
-        }
-
-        // Create View
-        switch (viewType){
-            case GRID_IMAGE:
-                view = inflator.inflate(R.layout.grid_image, null);
-                break;
-            case GRID_ITEM:
-                view = inflator.inflate(R.layout.grid_item, null);
-                break;
-            case LIST_ITEM:
-                view = inflator.inflate(R.layout.list_item, null);
-                break;
-        }
-
-        view.invalidate();
-
-        if (file != null){
-
-            ImageView fileIcon = (ImageView) view.findViewById(R.id.thumbnail);
-            TextView fileName;
-            String name;
-
-            switch (viewType){
-                case LIST_ITEM:
-                    TextView fileSizeV = (TextView) view.findViewById(R.id.file_size);
-                    TextView lastModV = (TextView) view.findViewById(R.id.last_mod);
-                    ImageView checkBoxV = (ImageView) view.findViewById(R.id.custom_checkbox);
-
-                    lastModV.setVisibility(View.VISIBLE);
-                    lastModV.setText(showRelativeTimestamp(file));
-
-                    checkBoxV.setVisibility(View.GONE);
-
-                    fileSizeV.setVisibility(View.VISIBLE);
-                    fileSizeV.setText(DisplayUtils.bytesToHumanReadable(file.getFileLength()));
-
-                    if (!file.isFolder()) {
-                        GridView parentList = (GridView)parent;
-                        if (parentList.getChoiceMode() == GridView.CHOICE_MODE_NONE) {
-                            checkBoxV.setVisibility(View.GONE);
-                        } else {
-                            if (parentList.isItemChecked(position)) {
-                                checkBoxV.setImageResource(android.R.drawable.checkbox_on_background);
-                            } else {
-                                checkBoxV.setImageResource(android.R.drawable.checkbox_off_background);
-                            }
-                            checkBoxV.setVisibility(View.VISIBLE);
-                        }
-
-                    } else { //Folder
-                        fileSizeV.setVisibility(View.INVISIBLE);
-                    }
-
-                case GRID_ITEM:
-                    // filename
-                    fileName = (TextView) view.findViewById(R.id.Filename);
-                    name = file.getFileName();
-                    fileName.setText(name);
-
-                case GRID_IMAGE:
-                    // sharedIcon
-                    ImageView sharedIconV = (ImageView) view.findViewById(R.id.sharedIcon);
-                    if (file.isShareByLink()) {
-                        sharedIconV.setVisibility(View.VISIBLE);
-                        sharedIconV.bringToFront();
-                    } else {
-                        sharedIconV.setVisibility(View.GONE);
-                    }
-
-                    // local state
-                    ImageView localStateView = (ImageView) view.findViewById(R.id.localFileIndicator);
-                    localStateView.bringToFront();
-                    FileDownloaderBinder downloaderBinder = mTransferServiceGetter.getFileDownloaderBinder();
-                    FileUploaderBinder uploaderBinder = mTransferServiceGetter.getFileUploaderBinder();
-                    if (downloaderBinder != null && downloaderBinder.isDownloading(mAccount, file)) {
-                        localStateView.setImageResource(R.drawable.downloading_file_indicator);
-                        localStateView.setVisibility(View.VISIBLE);
-                    } else if (uploaderBinder != null && uploaderBinder.isUploading(mAccount, file)) {
-                        localStateView.setImageResource(R.drawable.uploading_file_indicator);
-                        localStateView.setVisibility(View.VISIBLE);
-                    } else if (file.isDown()) {
-                        localStateView.setImageResource(R.drawable.local_file_indicator);
-                        localStateView.setVisibility(View.VISIBLE);
-                    } else {
-                        localStateView.setVisibility(View.INVISIBLE);
-                    }
-
-                    // share with me icon
-                    if (!file.isFolder()) {
-                        ImageView sharedWithMeIconV = (ImageView) view.findViewById(R.id.sharedWithMeIcon);
-                        sharedWithMeIconV.bringToFront();
-                        if (checkIfFileIsSharedWithMe(file)) {
-                            sharedWithMeIconV.setVisibility(View.VISIBLE);
-                        } else {
-                            sharedWithMeIconV.setVisibility(View.GONE);
-                        }
-                    }
-
-                    break;
-=======
-            OCFile file = mFiles.get(position);
-            TextView fileName = (TextView) view.findViewById(R.id.Filename);           
-            String name = file.getFileName();
-
-            fileName.setText(name);
-            ImageView fileIcon = (ImageView) view.findViewById(R.id.imageView1);
-            fileIcon.setTag(file.getFileId());
-            ImageView sharedIconV = (ImageView) view.findViewById(R.id.sharedIcon);
-            ImageView sharedWithMeIconV = (ImageView) view.findViewById(R.id.sharedWithMeIcon);
-            sharedWithMeIconV.setVisibility(View.GONE);
-
-            ImageView localStateView = (ImageView) view.findViewById(R.id.imageView2);
-            localStateView.bringToFront();
-            FileDownloaderBinder downloaderBinder = mTransferServiceGetter.getFileDownloaderBinder();
-            FileUploaderBinder uploaderBinder = mTransferServiceGetter.getFileUploaderBinder();
-            boolean downloading = (downloaderBinder != null && downloaderBinder.isDownloading(mAccount, file));
-            OperationsServiceBinder opsBinder = mTransferServiceGetter.getOperationsServiceBinder();
-            downloading |= (opsBinder != null && opsBinder.isSynchronizing(mAccount, file.getRemotePath()));
-            if (downloading) {
-                localStateView.setImageResource(R.drawable.downloading_file_indicator);
-                localStateView.setVisibility(View.VISIBLE);
-            } else if (uploaderBinder != null && uploaderBinder.isUploading(mAccount, file)) {
-                localStateView.setImageResource(R.drawable.uploading_file_indicator);
-                localStateView.setVisibility(View.VISIBLE);
-            } else if (file.isDown()) {
-                localStateView.setImageResource(R.drawable.local_file_indicator);
-                localStateView.setVisibility(View.VISIBLE);
-            } else {
-                localStateView.setVisibility(View.INVISIBLE);
->>>>>>> 7f23fa5a
-            }
-            
-            // For all Views
-            
-            // this if-else is needed even though favorite icon is visible by default
-            // because android reuses views in listview
-            if (!file.keepInSync()) {
-                view.findViewById(R.id.favoriteIcon).setVisibility(View.GONE);
-            } else {
-                view.findViewById(R.id.favoriteIcon).setVisibility(View.VISIBLE);
-            }
-            
-            // No Folder
-            if (!file.isFolder()) {
-                if (file.isImage() && file.getRemoteId() != null){
-                    // Thumbnail in Cache?
-                    Bitmap thumbnail = ThumbnailsCacheManager.getBitmapFromDiskCache(
-                            String.valueOf(file.getRemoteId())
-                            );
-                    if (thumbnail != null && !file.needsUpdateThumbnail()){
-                        fileIcon.setImageBitmap(thumbnail);
-                    } else {
-                        // generate new Thumbnail
-                        if (ThumbnailsCacheManager.cancelPotentialWork(file, fileIcon)) {
-                            final ThumbnailsCacheManager.ThumbnailGenerationTask task =
-                                    new ThumbnailsCacheManager.ThumbnailGenerationTask(
-                                            fileIcon, mStorageManager, mAccount
-                                            );
-                            if (thumbnail == null) {
-                                thumbnail = ThumbnailsCacheManager.mDefaultImg;
-                            }
-                            final ThumbnailsCacheManager.AsyncDrawable asyncDrawable =
-                                    new ThumbnailsCacheManager.AsyncDrawable(
-                                    mContext.getResources(), 
-                                    thumbnail, 
-                                    task
-                                    );
-                            fileIcon.setImageDrawable(asyncDrawable);
-                            task.execute(file);
-                        }
-                    }
-                } else {
-                    fileIcon.setImageResource(DisplayUtils.getFileTypeIconId(file.getMimetype(), file.getFileName()));
-                }
-            } else {
-                // Folder
-                if (checkIfFileIsSharedWithMe(file)) {
-                    fileIcon.setImageResource(R.drawable.shared_with_me_folder);
-                } else if (file.isShareByLink()) {
-                    // If folder is sharedByLink, icon folder must be changed to
-                    // folder-public one
-                    fileIcon.setImageResource(R.drawable.folder_public);
-                } else {
-                    fileIcon.setImageResource(
-                            DisplayUtils.getFileTypeIconId(file.getMimetype(), file.getFileName())
-                    );
-                }
-            }
-        }
-
-        return view;
-    }
-
-    /**
-     * Local Folder size in human readable format
-     * 
-     * @param path
-     *            String
-     * @return Size in human readable format
-     */
-    private String getFolderSizeHuman(String path) {
-
-        File dir = new File(path);
-
-        if (dir.exists()) {
-            long bytes = FileStorageUtils.getFolderSize(dir);
-            return DisplayUtils.bytesToHumanReadable(bytes);
-        }
-
-        return "0 B";
-    }
-
-    /**
-     * Local Folder size
-     * @param dir File
-     * @return Size in bytes
-     */
-    private long getFolderSize(File dir) {
-        if (dir.exists()) {
-            long result = 0;
-            File[] fileList = dir.listFiles();
-            for(int i = 0; i < fileList.length; i++) {
-                if(fileList[i].isDirectory()) {
-                    result += getFolderSize(fileList[i]);
-                } else {
-                    result += fileList[i].length();
-                }
-            }
-            return result;
-        }
-        return 0;
-    } 
-
-    @Override
-    public int getViewTypeCount() {
-        return 1;
-    }
-
-    @Override
-    public boolean hasStableIds() {
-        return true;
-    }
-
-    @Override
-    public boolean isEmpty() {
-        return (mFiles == null || mFiles.isEmpty());
-    }
-
-    /**
-     * Change the adapted directory for a new one
-     * @param directory                 New file to adapt. Can be NULL, meaning 
-     *                                  "no content to adapt".
-     * @param updatedStorageManager     Optional updated storage manager; used to replace 
-     *                                  mStorageManager if is different (and not NULL)
-     */
-    public void swapDirectory(OCFile directory, FileDataStorageManager updatedStorageManager) {
-        mFile = directory;
-        if (updatedStorageManager != null && updatedStorageManager != mStorageManager) {
-            mStorageManager = updatedStorageManager;
-            mAccount = AccountUtils.getCurrentOwnCloudAccount(mContext);
-        }
-        if (mStorageManager != null) {
-            mFiles = mStorageManager.getFolderContent(mFile);
-            mFilesOrig.clear();
-            mFilesOrig.addAll(mFiles);
-            
-            if (mJustFolders) {
-                mFiles = getFolders(mFiles);
-            }
-        } else {
-            mFiles = null;
-        }
-
-        mFiles = FileStorageUtils.sortFolder(mFiles);
-        notifyDataSetChanged();
-    }
-    
-
-    /**
-     * Filter for getting only the folders
-     * @param files
-     * @return Vector<OCFile>
-     */
-    public Vector<OCFile> getFolders(Vector<OCFile> files) {
-        Vector<OCFile> ret = new Vector<OCFile>(); 
-        OCFile current = null; 
-        for (int i=0; i<files.size(); i++) {
-            current = files.get(i);
-            if (current.isFolder()) {
-                ret.add(current);
-            }
-        }
-        return ret;
-    }
-    
-    
-    /**
-     * Check if parent folder does not include 'S' permission and if file/folder
-     * is shared with me
-     * 
-     * @param file: OCFile
-     * @return boolean: True if it is shared with me and false if it is not
-     */
-    private boolean checkIfFileIsSharedWithMe(OCFile file) {
-        return (mFile.getPermissions() != null 
-                && !mFile.getPermissions().contains(PERMISSION_SHARED_WITH_ME)
-                && file.getPermissions() != null 
-                && file.getPermissions().contains(PERMISSION_SHARED_WITH_ME));
-    }
-
-    /**
-     * Sorts list by Date
-     * @param sortAscending true: ascending, false: descending
-     */
-    private void sortByDate(boolean sortAscending){
-        final Integer val;
-        if (sortAscending){
-            val = 1;
-        } else {
-            val = -1;
-        }
-        
-        Collections.sort(mFiles, new Comparator<OCFile>() {
-            public int compare(OCFile o1, OCFile o2) {
-                if (o1.isFolder() && o2.isFolder()) {
-                    Long obj1 = o1.getModificationTimestamp();
-                    return val * obj1.compareTo(o2.getModificationTimestamp());
-                }
-                else if (o1.isFolder()) {
-                    return -1;
-                } else if (o2.isFolder()) {
-                    return 1;
-                } else if (o1.getModificationTimestamp() == 0 || o2.getModificationTimestamp() == 0){
-                    return 0;
-                } else {
-                    Long obj1 = o1.getModificationTimestamp();
-                    return val * obj1.compareTo(o2.getModificationTimestamp());
-                }
-            }
-        });
-    }
-
-    /**
-     * Sorts list by Size
-     * @param sortAscending true: ascending, false: descending
-     */
-    private void sortBySize(boolean sortAscending){
-        final Integer val;
-        if (sortAscending){
-            val = 1;
-        } else {
-            val = -1;
-        }
-        
-        Collections.sort(mFiles, new Comparator<OCFile>() {
-            public int compare(OCFile o1, OCFile o2) {
-                if (o1.isFolder() && o2.isFolder()) {
-                    Long obj1 = getFolderSize(new File(FileStorageUtils.getDefaultSavePathFor(mAccount.name, o1)));
-                    return val * obj1.compareTo(getFolderSize(new File(FileStorageUtils.getDefaultSavePathFor(mAccount.name, o2))));
-                }
-                else if (o1.isFolder()) {
-                    return -1;
-                } else if (o2.isFolder()) {
-                    return 1;
-                } else if (o1.getFileLength() == 0 || o2.getFileLength() == 0){
-                    return 0;
-                } else {
-                    Long obj1 = o1.getFileLength();
-                    return val * obj1.compareTo(o2.getFileLength());
-                }
-            }
-        });
-    }
-
-    /**
-     * Sorts list by Name
-     * @param sortAscending true: ascending, false: descending
-     */
-    private void sortByName(boolean sortAscending){
-        final Integer val;
-        if (sortAscending){
-            val = 1;
-        } else {
-            val = -1;
-        }
-
-        Collections.sort(mFiles, new Comparator<OCFile>() {
-            public int compare(OCFile o1, OCFile o2) {
-                if (o1.isFolder() && o2.isFolder()) {
-                    return val * o1.getRemotePath().toLowerCase().compareTo(o2.getRemotePath().toLowerCase());
-                } else if (o1.isFolder()) {
-                    return -1;
-                } else if (o2.isFolder()) {
-                    return 1;
-                }
-                return val * new AlphanumComparator().compare(o1, o2);
-            }
-        });
-    }
-
-    public void setSortOrder(Integer order, boolean ascending) {
-        SharedPreferences.Editor editor = mAppPreferences.edit();
-        editor.putInt("sortOrder", order);
-        editor.putBoolean("sortAscending", ascending);
-        editor.commit();
-        
-        FileStorageUtils.mSortOrder = order;
-        FileStorageUtils.mSortAscending = ascending;
-        
-
-        mFiles = FileStorageUtils.sortFolder(mFiles);
-        notifyDataSetChanged();
-
-    }
-    
-    private CharSequence showRelativeTimestamp(OCFile file){
-        return DisplayUtils.getRelativeDateTimeString(mContext, file.getModificationTimestamp(),
-                DateUtils.SECOND_IN_MILLIS, DateUtils.WEEK_IN_MILLIS, 0);
-    }
-}
+/* ownCloud Android client application
+ *   Copyright (C) 2011  Bartek Przybylski
+ *   Copyright (C) 2012-2015 ownCloud Inc.
+ *
+ *   This program is free software: you can redistribute it and/or modify
+ *   it under the terms of the GNU General Public License version 2,
+ *   as published by the Free Software Foundation.
+ *
+ *   This program is distributed in the hope that it will be useful,
+ *   but WITHOUT ANY WARRANTY; without even the implied warranty of
+ *   MERCHANTABILITY or FITNESS FOR A PARTICULAR PURPOSE.  See the
+ *   GNU General Public License for more details.
+ *
+ *   You should have received a copy of the GNU General Public License
+ *   along with this program.  If not, see <http://www.gnu.org/licenses/>.
+ *
+ */
+package com.owncloud.android.ui.adapter;
+
+
+import java.io.File;
+import java.util.Vector;
+
+import android.accounts.Account;
+import android.content.Context;
+import android.content.SharedPreferences;
+import android.graphics.Bitmap;
+import android.preference.PreferenceManager;
+import android.text.format.DateUtils;
+import android.view.LayoutInflater;
+import android.view.View;
+import android.view.ViewGroup;
+import android.widget.BaseAdapter;
+import android.widget.GridView;
+import android.widget.ImageView;
+import android.widget.ListAdapter;
+import android.widget.TextView;
+
+import com.owncloud.android.R;
+import com.owncloud.android.authentication.AccountUtils;
+import com.owncloud.android.datamodel.FileDataStorageManager;
+import com.owncloud.android.datamodel.OCFile;
+import com.owncloud.android.datamodel.ThumbnailsCacheManager;
+import com.owncloud.android.files.services.FileDownloader.FileDownloaderBinder;
+import com.owncloud.android.files.services.FileUploader.FileUploaderBinder;
+import com.owncloud.android.services.OperationsService.OperationsServiceBinder;
+import com.owncloud.android.ui.activity.ComponentsGetter;
+import com.owncloud.android.utils.DisplayUtils;
+import com.owncloud.android.utils.FileStorageUtils;
+
+
+/**
+ * This Adapter populates a ListView with all files and folders in an ownCloud
+ * instance.
+ * 
+ * @author Bartek Przybylski
+ * @author Tobias Kaminsky
+ * @author David A. Velasco
+ */
+public class FileListListAdapter extends BaseAdapter implements ListAdapter {
+    private final static String PERMISSION_SHARED_WITH_ME = "S";
+
+    private Context mContext;
+    private OCFile mFile = null;
+    private Vector<OCFile> mFiles = null;
+    private Vector<OCFile> mFilesOrig = new Vector<OCFile>();
+    private boolean mJustFolders;
+
+    private FileDataStorageManager mStorageManager;
+    private Account mAccount;
+    private ComponentsGetter mTransferServiceGetter;
+
+    private enum ViewType {LIST_ITEM, GRID_IMAGE, GRID_ITEM };
+
+    private SharedPreferences mAppPreferences;
+    
+    public FileListListAdapter(
+            boolean justFolders, 
+            Context context,
+            ComponentsGetter transferServiceGetter
+            ) {
+        
+        mJustFolders = justFolders;
+        mContext = context;
+        mAccount = AccountUtils.getCurrentOwnCloudAccount(mContext);
+        mTransferServiceGetter = transferServiceGetter;
+
+        mAppPreferences = PreferenceManager
+                .getDefaultSharedPreferences(mContext);
+        
+        // Read sorting order, default to sort by name ascending
+        FileStorageUtils.mSortOrder = mAppPreferences.getInt("sortOrder", 0);
+        FileStorageUtils.mSortAscending = mAppPreferences.getBoolean("sortAscending", true);
+
+        
+        // initialise thumbnails cache on background thread
+        new ThumbnailsCacheManager.InitDiskCacheTask().execute();
+    }
+    
+    @Override
+    public boolean areAllItemsEnabled() {
+        return true;
+    }
+
+    @Override
+    public boolean isEnabled(int position) {
+        return true;
+    }
+
+    @Override
+    public int getCount() {
+        return mFiles != null ? mFiles.size() : 0;
+    }
+
+    @Override
+    public Object getItem(int position) {
+        if (mFiles == null || mFiles.size() <= position)
+            return null;
+        return mFiles.get(position);
+    }
+
+    @Override
+    public long getItemId(int position) {
+        if (mFiles == null || mFiles.size() <= position)
+            return 0;
+        return mFiles.get(position).getFileId();
+    }
+
+    @Override
+    public int getItemViewType(int position) {
+        return 0;
+    }
+
+    @Override
+    public View getView(int position, View convertView, ViewGroup parent) {
+
+        boolean fileView = DisplayUtils.decideViewLayout(mFiles);
+
+        View view = convertView;
+        OCFile file = null;
+        LayoutInflater inflator = (LayoutInflater) mContext
+                .getSystemService(Context.LAYOUT_INFLATER_SERVICE);
+
+        if (mFiles != null && mFiles.size() > position) {
+            file = mFiles.get(position);
+        }
+
+        // Find out which layout should be displayed
+        ViewType viewType;
+        if (!fileView){
+            viewType = ViewType.LIST_ITEM;
+        } else if (file.isImage()){
+            viewType = ViewType.GRID_IMAGE;
+        } else {
+            viewType = ViewType.GRID_ITEM;
+        }
+
+        // Create View
+        switch (viewType){
+            case GRID_IMAGE:
+                view = inflator.inflate(R.layout.grid_image, null);
+                break;
+            case GRID_ITEM:
+                view = inflator.inflate(R.layout.grid_item, null);
+                break;
+            case LIST_ITEM:
+                view = inflator.inflate(R.layout.list_item, null);
+                break;
+        }
+
+        view.invalidate();
+
+        if (file != null){
+
+            ImageView fileIcon = (ImageView) view.findViewById(R.id.thumbnail);
+            fileIcon.setTag(file.getFileId());
+            TextView fileName;
+            String name;
+
+            switch (viewType){
+                case LIST_ITEM:
+                    TextView fileSizeV = (TextView) view.findViewById(R.id.file_size);
+                    TextView lastModV = (TextView) view.findViewById(R.id.last_mod);
+                    ImageView checkBoxV = (ImageView) view.findViewById(R.id.custom_checkbox);
+
+                    lastModV.setVisibility(View.VISIBLE);
+                    lastModV.setText(showRelativeTimestamp(file));
+
+                    checkBoxV.setVisibility(View.GONE);
+
+                    fileSizeV.setVisibility(View.VISIBLE);
+                    fileSizeV.setText(DisplayUtils.bytesToHumanReadable(file.getFileLength()));
+
+                    if (!file.isFolder()) {
+                        GridView parentList = (GridView)parent;
+                        if (parentList.getChoiceMode() == GridView.CHOICE_MODE_NONE) {
+                            checkBoxV.setVisibility(View.GONE);
+                        } else {
+                            if (parentList.isItemChecked(position)) {
+                                checkBoxV.setImageResource(android.R.drawable.checkbox_on_background);
+                            } else {
+                                checkBoxV.setImageResource(android.R.drawable.checkbox_off_background);
+                            }
+                            checkBoxV.setVisibility(View.VISIBLE);
+                        }
+
+                    } else { //Folder
+                        fileSizeV.setVisibility(View.INVISIBLE);
+                    }
+
+                case GRID_ITEM:
+                    // filename
+                    fileName = (TextView) view.findViewById(R.id.Filename);
+                    name = file.getFileName();
+                    fileName.setText(name);
+
+                case GRID_IMAGE:
+                    // sharedIcon
+                    ImageView sharedIconV = (ImageView) view.findViewById(R.id.sharedIcon);
+                    if (file.isShareByLink()) {
+                        sharedIconV.setVisibility(View.VISIBLE);
+                        sharedIconV.bringToFront();
+                    } else {
+                        sharedIconV.setVisibility(View.GONE);
+                    }
+
+                    // local state
+                    ImageView localStateView = (ImageView) view.findViewById(R.id.localFileIndicator);
+                    localStateView.bringToFront();
+                    FileDownloaderBinder downloaderBinder = mTransferServiceGetter.getFileDownloaderBinder();
+                    FileUploaderBinder uploaderBinder = mTransferServiceGetter.getFileUploaderBinder();
+                    boolean downloading = (downloaderBinder != null && downloaderBinder.isDownloading(mAccount, file));
+                    OperationsServiceBinder opsBinder = mTransferServiceGetter.getOperationsServiceBinder();
+                    downloading |= (opsBinder != null && opsBinder.isSynchronizing(mAccount, file.getRemotePath()));
+                    if (downloading) {
+                        localStateView.setImageResource(R.drawable.downloading_file_indicator);
+                        localStateView.setVisibility(View.VISIBLE);
+                    } else if (uploaderBinder != null && uploaderBinder.isUploading(mAccount, file)) {
+                        localStateView.setImageResource(R.drawable.uploading_file_indicator);
+                        localStateView.setVisibility(View.VISIBLE);
+                    } else if (file.isDown()) {
+                        localStateView.setImageResource(R.drawable.local_file_indicator);
+                        localStateView.setVisibility(View.VISIBLE);
+                    } else {
+                        localStateView.setVisibility(View.INVISIBLE);
+                    }
+
+                    // share with me icon
+                    if (!file.isFolder()) {
+                        ImageView sharedWithMeIconV = (ImageView) view.findViewById(R.id.sharedWithMeIcon);
+                        sharedWithMeIconV.bringToFront();
+                        if (checkIfFileIsSharedWithMe(file)) {
+                            sharedWithMeIconV.setVisibility(View.VISIBLE);
+                        } else {
+                            sharedWithMeIconV.setVisibility(View.GONE);
+                        }
+                    }
+
+                    break;
+            }
+            
+            // For all Views
+            
+            // this if-else is needed even though favorite icon is visible by default
+            // because android reuses views in listview
+            if (!file.keepInSync()) {
+                view.findViewById(R.id.favoriteIcon).setVisibility(View.GONE);
+            } else {
+                view.findViewById(R.id.favoriteIcon).setVisibility(View.VISIBLE);
+            }
+            
+            // No Folder
+            if (!file.isFolder()) {
+                if (file.isImage() && file.getRemoteId() != null){
+                    // Thumbnail in Cache?
+                    Bitmap thumbnail = ThumbnailsCacheManager.getBitmapFromDiskCache(
+                            String.valueOf(file.getRemoteId())
+                            );
+                    if (thumbnail != null && !file.needsUpdateThumbnail()){
+                        fileIcon.setImageBitmap(thumbnail);
+                    } else {
+                        // generate new Thumbnail
+                        if (ThumbnailsCacheManager.cancelPotentialWork(file, fileIcon)) {
+                            final ThumbnailsCacheManager.ThumbnailGenerationTask task =
+                                    new ThumbnailsCacheManager.ThumbnailGenerationTask(
+                                            fileIcon, mStorageManager, mAccount
+                                            );
+                            if (thumbnail == null) {
+                                thumbnail = ThumbnailsCacheManager.mDefaultImg;
+                            }
+                            final ThumbnailsCacheManager.AsyncDrawable asyncDrawable =
+                                    new ThumbnailsCacheManager.AsyncDrawable(
+                                    mContext.getResources(), 
+                                    thumbnail, 
+                                    task
+                                    );
+                            fileIcon.setImageDrawable(asyncDrawable);
+                            task.execute(file);
+                        }
+                    }
+                } else {
+                    fileIcon.setImageResource(DisplayUtils.getFileTypeIconId(file.getMimetype(), file.getFileName()));
+                }
+            } else {
+                // Folder
+                if (checkIfFileIsSharedWithMe(file)) {
+                    fileIcon.setImageResource(R.drawable.shared_with_me_folder);
+                } else if (file.isShareByLink()) {
+                    // If folder is sharedByLink, icon folder must be changed to
+                    // folder-public one
+                    fileIcon.setImageResource(R.drawable.folder_public);
+                } else {
+                    fileIcon.setImageResource(
+                            DisplayUtils.getFileTypeIconId(file.getMimetype(), file.getFileName())
+                    );
+                }
+            }
+        }
+
+        return view;
+    }
+
+    /**
+     * Local Folder size in human readable format
+     * 
+     * @param path
+     *            String
+     * @return Size in human readable format
+     */
+    private String getFolderSizeHuman(String path) {
+
+        File dir = new File(path);
+
+        if (dir.exists()) {
+            long bytes = FileStorageUtils.getFolderSize(dir);
+            return DisplayUtils.bytesToHumanReadable(bytes);
+        }
+
+        return "0 B";
+    }
+
+    /**
+     * Local Folder size
+     * @param dir File
+     * @return Size in bytes
+     */
+    private long getFolderSize(File dir) {
+        if (dir.exists()) {
+            long result = 0;
+            File[] fileList = dir.listFiles();
+            for(int i = 0; i < fileList.length; i++) {
+                if(fileList[i].isDirectory()) {
+                    result += getFolderSize(fileList[i]);
+                } else {
+                    result += fileList[i].length();
+                }
+            }
+            return result;
+        }
+        return 0;
+    } 
+
+    @Override
+    public int getViewTypeCount() {
+        return 1;
+    }
+
+    @Override
+    public boolean hasStableIds() {
+        return true;
+    }
+
+    @Override
+    public boolean isEmpty() {
+        return (mFiles == null || mFiles.isEmpty());
+    }
+
+    /**
+     * Change the adapted directory for a new one
+     * @param directory                 New file to adapt. Can be NULL, meaning 
+     *                                  "no content to adapt".
+     * @param updatedStorageManager     Optional updated storage manager; used to replace 
+     *                                  mStorageManager if is different (and not NULL)
+     */
+    public void swapDirectory(OCFile directory, FileDataStorageManager updatedStorageManager) {
+        mFile = directory;
+        if (updatedStorageManager != null && updatedStorageManager != mStorageManager) {
+            mStorageManager = updatedStorageManager;
+            mAccount = AccountUtils.getCurrentOwnCloudAccount(mContext);
+        }
+        if (mStorageManager != null) {
+            mFiles = mStorageManager.getFolderContent(mFile);
+            mFilesOrig.clear();
+            mFilesOrig.addAll(mFiles);
+            
+            if (mJustFolders) {
+                mFiles = getFolders(mFiles);
+            }
+        } else {
+            mFiles = null;
+        }
+
+        mFiles = FileStorageUtils.sortFolder(mFiles);
+        notifyDataSetChanged();
+    }
+    
+
+    /**
+     * Filter for getting only the folders
+     * @param files
+     * @return Vector<OCFile>
+     */
+    public Vector<OCFile> getFolders(Vector<OCFile> files) {
+        Vector<OCFile> ret = new Vector<OCFile>(); 
+        OCFile current = null; 
+        for (int i=0; i<files.size(); i++) {
+            current = files.get(i);
+            if (current.isFolder()) {
+                ret.add(current);
+            }
+        }
+        return ret;
+    }
+    
+    
+    /**
+     * Check if parent folder does not include 'S' permission and if file/folder
+     * is shared with me
+     * 
+     * @param file: OCFile
+     * @return boolean: True if it is shared with me and false if it is not
+     */
+    private boolean checkIfFileIsSharedWithMe(OCFile file) {
+        return (mFile.getPermissions() != null 
+                && !mFile.getPermissions().contains(PERMISSION_SHARED_WITH_ME)
+                && file.getPermissions() != null 
+                && file.getPermissions().contains(PERMISSION_SHARED_WITH_ME));
+    }
+
+    public void setSortOrder(Integer order, boolean ascending) {
+        SharedPreferences.Editor editor = mAppPreferences.edit();
+        editor.putInt("sortOrder", order);
+        editor.putBoolean("sortAscending", ascending);
+        editor.commit();
+        
+        FileStorageUtils.mSortOrder = order;
+        FileStorageUtils.mSortAscending = ascending;
+        
+
+        mFiles = FileStorageUtils.sortFolder(mFiles);
+        notifyDataSetChanged();
+
+    }
+    
+    private CharSequence showRelativeTimestamp(OCFile file){
+        return DisplayUtils.getRelativeDateTimeString(mContext, file.getModificationTimestamp(),
+                DateUtils.SECOND_IN_MILLIS, DateUtils.WEEK_IN_MILLIS, 0);
+    }
+}