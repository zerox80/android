<<<<<<< HEAD
/* ownCloud Android client application
 *   Copyright (C) 2011  Bartek Przybylski
 *   Copyright (C) 2012-2013 ownCloud Inc.
 *
 *   This program is free software: you can redistribute it and/or modify
 *   it under the terms of the GNU General Public License version 2,
 *   as published by the Free Software Foundation.
 *
 *   This program is distributed in the hope that it will be useful,
 *   but WITHOUT ANY WARRANTY; without even the implied warranty of
 *   MERCHANTABILITY or FITNESS FOR A PARTICULAR PURPOSE.  See the
 *   GNU General Public License for more details.
 *
 *   You should have received a copy of the GNU General Public License
 *   along with this program.  If not, see <http://www.gnu.org/licenses/>.
 *
 */
package com.owncloud.android.ui.adapter;

import java.util.Vector;

import com.owncloud.android.AccountUtils;
import com.owncloud.android.DisplayUtils;
import com.owncloud.android.datamodel.DataStorageManager;
import com.owncloud.android.datamodel.OCFile;
import com.owncloud.android.files.services.FileDownloader.FileDownloaderBinder;
import com.owncloud.android.files.services.FileUploader.FileUploaderBinder;
import com.owncloud.android.ui.activity.TransferServiceGetter;

import com.owncloud.android.R;

import android.accounts.Account;
import android.content.Context;
import android.view.LayoutInflater;
import android.view.View;
import android.view.ViewGroup;
import android.widget.BaseAdapter;
import android.widget.ImageView;
import android.widget.ListAdapter;
import android.widget.ListView;
import android.widget.TextView;

/**
 * This Adapter populates a ListView with all files and folders in an ownCloud
 * instance.
 * 
 * @author Bartek Przybylski
 * 
 */
public class FileListListAdapter extends BaseAdapter implements ListAdapter {
    private Context mContext;
    private OCFile mFile = null;
    private Vector<OCFile> mFiles = null;
    private DataStorageManager mStorageManager = null;
    private Account mAccount;
    private TransferServiceGetter mTransferServiceGetter;

    public FileListListAdapter(Context context, TransferServiceGetter transferServiceGetter) {
        mContext = context;
        mAccount = AccountUtils.getCurrentOwnCloudAccount(mContext);
        mTransferServiceGetter = transferServiceGetter;
    }

    @Override
    public boolean areAllItemsEnabled() {
        return true;
    }

    @Override
    public boolean isEnabled(int position) {
        return true;
    }

    @Override
    public int getCount() {
        return mFiles != null ? mFiles.size() : 0;
    }

    @Override
    public Object getItem(int position) {
        if (mFiles == null || mFiles.size() <= position)
            return null;
        return mFiles.get(position);
    }

    @Override
    public long getItemId(int position) {
        if (mFiles == null || mFiles.size() <= position)
            return 0;
        return mFiles.get(position).getFileId();
    }

    @Override
    public int getItemViewType(int position) {
        return 0;
    }

    @Override
    public View getView(int position, View convertView, ViewGroup parent) {
        View view = convertView;
        if (view == null) {
            LayoutInflater inflator = (LayoutInflater) mContext
                    .getSystemService(Context.LAYOUT_INFLATER_SERVICE);
            view = inflator.inflate(R.layout.list_item, null);
        }
        if (mFiles != null && mFiles.size() > position) {
            OCFile file = mFiles.get(position);
            TextView fileName = (TextView) view.findViewById(R.id.Filename);
            String name = file.getFileName();

            fileName.setText(name);
            ImageView fileIcon = (ImageView) view.findViewById(R.id.imageView1);
            fileIcon.setImageResource(DisplayUtils.getResourceId(file.getMimetype()));
            ImageView localStateView = (ImageView) view.findViewById(R.id.imageView2);
            FileDownloaderBinder downloaderBinder = mTransferServiceGetter.getFileDownloaderBinder();
            FileUploaderBinder uploaderBinder = mTransferServiceGetter.getFileUploaderBinder();
            if (downloaderBinder != null && downloaderBinder.isDownloading(mAccount, file)) {
                localStateView.setImageResource(R.drawable.downloading_file_indicator);
                localStateView.setVisibility(View.VISIBLE);
            } else if (uploaderBinder != null && uploaderBinder.isUploading(mAccount, file)) {
                localStateView.setImageResource(R.drawable.uploading_file_indicator);
                localStateView.setVisibility(View.VISIBLE);
            } else if (file.isDown()) {
                localStateView.setImageResource(R.drawable.local_file_indicator);
                localStateView.setVisibility(View.VISIBLE);
            } else {
                localStateView.setVisibility(View.INVISIBLE);
            }

            
            TextView fileSizeV = (TextView) view.findViewById(R.id.file_size);
            TextView lastModV = (TextView) view.findViewById(R.id.last_mod);
            ImageView checkBoxV = (ImageView) view.findViewById(R.id.custom_checkbox);
            
            if (!file.isDirectory()) {
                fileSizeV.setVisibility(View.VISIBLE);
                fileSizeV.setText(DisplayUtils.bytesToHumanReadable(file.getFileLength()));
                lastModV.setVisibility(View.VISIBLE);
                lastModV.setText(DisplayUtils.unixTimeToHumanReadable(file.getModificationTimestamp()));
                // this if-else is needed even thoe fav icon is visible by default
                // because android reuses views in listview
                if (!file.keepInSync()) {
                    view.findViewById(R.id.imageView3).setVisibility(View.GONE);
                } else {
                    view.findViewById(R.id.imageView3).setVisibility(View.VISIBLE);
                }
                
                ListView parentList = (ListView)parent;
                if (parentList.getChoiceMode() == ListView.CHOICE_MODE_NONE) { 
                    checkBoxV.setVisibility(View.GONE);
                } else {
                    if (parentList.isItemChecked(position)) {
                        checkBoxV.setImageResource(android.R.drawable.checkbox_on_background);
                    } else {
                        checkBoxV.setImageResource(android.R.drawable.checkbox_off_background);
                    }
                    checkBoxV.setVisibility(View.VISIBLE);
                }
                
            } else {
               fileSizeV.setVisibility(View.GONE);
               lastModV.setVisibility(View.GONE);
               checkBoxV.setVisibility(View.GONE);
               view.findViewById(R.id.imageView3).setVisibility(View.GONE);
            }
        }

        return view;
    }

    @Override
    public int getViewTypeCount() {
        return 1;
    }

    @Override
    public boolean hasStableIds() {
        return true;
    }

    @Override
    public boolean isEmpty() {
        return (mFiles == null || mFiles.isEmpty());
    }

    /**
     * Change the adapted directory for a new one
     * @param directory                 New file to adapt. Can be NULL, meaning "no content to adapt".
     * @param updatedStorageManager     Optional updated storage manager; used to replace mStorageManager if is different (and not NULL)
     */
    public void swapDirectory(OCFile directory, DataStorageManager updatedStorageManager) {
        mFile = directory;
        if (updatedStorageManager != null && updatedStorageManager != mStorageManager) {
            mStorageManager = updatedStorageManager;
            mAccount = AccountUtils.getCurrentOwnCloudAccount(mContext);
        }
        if (mStorageManager != null) {
            mFiles = mStorageManager.getDirectoryContent(mFile);
        } else {
            mFiles = null;
        }
        notifyDataSetChanged();
    }
    
}
=======

/* ownCloud Android client application
 *   Copyright (C) 2011  Bartek Przybylski
 *   Copyright (C) 2012-2013 ownCloud Inc.
 *
 *   This program is free software: you can redistribute it and/or modify
 *   it under the terms of the GNU General Public License as published by
 *   the Free Software Foundation, either version 2 of the License, or
 *   (at your option) any later version.
 *
 *   This program is distributed in the hope that it will be useful,
 *   but WITHOUT ANY WARRANTY; without even the implied warranty of
 *   MERCHANTABILITY or FITNESS FOR A PARTICULAR PURPOSE.  See the
 *   GNU General Public License for more details.
 *
 *   You should have received a copy of the GNU General Public License
 *   along with this program.  If not, see <http://www.gnu.org/licenses/>.
 *
 */
package com.owncloud.android.ui.adapter;

import java.util.Vector;

import android.accounts.Account;
import android.content.Context;
import android.view.LayoutInflater;
import android.view.View;
import android.view.ViewGroup;
import android.widget.BaseAdapter;
import android.widget.ImageView;
import android.widget.ListAdapter;
import android.widget.ListView;
import android.widget.TextView;

import com.owncloud.android.DisplayUtils;
import com.owncloud.android.R;
import com.owncloud.android.authentication.AccountUtils;
import com.owncloud.android.datamodel.DataStorageManager;
import com.owncloud.android.datamodel.OCFile;
import com.owncloud.android.files.services.FileDownloader.FileDownloaderBinder;
import com.owncloud.android.files.services.FileUploader.FileUploaderBinder;
import com.owncloud.android.ui.activity.TransferServiceGetter;

/**
 * This Adapter populates a ListView with all files and folders in an ownCloud
 * instance.
 * 
 * @author Bartek Przybylski
 * 
 */
public class FileListListAdapter extends BaseAdapter implements ListAdapter {
    private Context mContext;
    private OCFile mFile = null;
    private Vector<OCFile> mFiles = null;
    private DataStorageManager mStorageManager;
    private Account mAccount;
    private TransferServiceGetter mTransferServiceGetter;
    //total size of a directory (recursive)
    private Long totalSizeOfDirectoriesRecursive = null;
    private Long lastModifiedOfAllSubdirectories = null;
    
    public FileListListAdapter(OCFile file, DataStorageManager storage_man,
            Context context, TransferServiceGetter transferServiceGetter) {
        mStorageManager = storage_man;
        mContext = context;
        mAccount = AccountUtils.getCurrentOwnCloudAccount(mContext);
        mTransferServiceGetter = transferServiceGetter;
        swapDirectory(file, mStorageManager);
        /*mFile = file;
        mFiles = mStorageManager.getDirectoryContent(mFile);*/
    }

    @Override
    public boolean areAllItemsEnabled() {
        return true;
    }

    @Override
    public boolean isEnabled(int position) {
        return true;
    }

    @Override
    public int getCount() {
        return mFiles != null ? mFiles.size() : 0;
    }

    @Override
    public Object getItem(int position) {
        if (mFiles == null || mFiles.size() <= position)
            return null;
        return mFiles.get(position);
    }

    @Override
    public long getItemId(int position) {
        if (mFiles == null || mFiles.size() <= position)
            return 0;
        return mFiles.get(position).getFileId();
    }

    @Override
    public int getItemViewType(int position) {
        return 0;
    }

    @Override
    public View getView(int position, View convertView, ViewGroup parent) {
        View view = convertView;
        if (view == null) {
            LayoutInflater inflator = (LayoutInflater) mContext
                    .getSystemService(Context.LAYOUT_INFLATER_SERVICE);
            view = inflator.inflate(R.layout.list_item, null);
        }
        if (mFiles != null && mFiles.size() > position) {
            OCFile file = mFiles.get(position);
            TextView fileName = (TextView) view.findViewById(R.id.Filename);
            String name = file.getFileName();

            fileName.setText(name);
            ImageView fileIcon = (ImageView) view.findViewById(R.id.imageView1);
            fileIcon.setImageResource(DisplayUtils.getResourceId(file.getMimetype()));
            ImageView localStateView = (ImageView) view.findViewById(R.id.imageView2);
            FileDownloaderBinder downloaderBinder = mTransferServiceGetter.getFileDownloaderBinder();
            FileUploaderBinder uploaderBinder = mTransferServiceGetter.getFileUploaderBinder();
            if (downloaderBinder != null && downloaderBinder.isDownloading(mAccount, file)) {
                localStateView.setImageResource(R.drawable.downloading_file_indicator);
                localStateView.setVisibility(View.VISIBLE);
            } else if (uploaderBinder != null && uploaderBinder.isUploading(mAccount, file)) {
                localStateView.setImageResource(R.drawable.uploading_file_indicator);
                localStateView.setVisibility(View.VISIBLE);
            } else if (file.isDown()) {
                localStateView.setImageResource(R.drawable.local_file_indicator);
                localStateView.setVisibility(View.VISIBLE);
            } else {
                localStateView.setVisibility(View.INVISIBLE);
            }

            
            TextView fileSizeV = (TextView) view.findViewById(R.id.file_size);
            TextView lastModV = (TextView) view.findViewById(R.id.last_mod);
            ImageView checkBoxV = (ImageView) view.findViewById(R.id.custom_checkbox);
            
            if (!file.isDirectory()) {
                fileSizeV.setVisibility(View.VISIBLE);
                fileSizeV.setText(DisplayUtils.bytesToHumanReadable(file.getFileLength()));
                lastModV.setVisibility(View.VISIBLE);
                lastModV.setText(DisplayUtils.unixTimeToHumanReadable(file.getModificationTimestamp()));
                // this if-else is needed even thoe fav icon is visible by default
                // because android reuses views in listview
                if (!file.keepInSync()) {
                    view.findViewById(R.id.imageView3).setVisibility(View.GONE);
                } else {
                    view.findViewById(R.id.imageView3).setVisibility(View.VISIBLE);
                }
                
                ListView parentList = (ListView)parent;
                if (parentList.getChoiceMode() == ListView.CHOICE_MODE_NONE) { 
                    checkBoxV.setVisibility(View.GONE);
                } else {
                    if (parentList.isItemChecked(position)) {
                        checkBoxV.setImageResource(android.R.drawable.checkbox_on_background);
                    } else {
                        checkBoxV.setImageResource(android.R.drawable.checkbox_off_background);
                    }
                    checkBoxV.setVisibility(View.VISIBLE);
                }
                
            } 
            else {
               
               getDirectorySizeNumber(file,true);
               if (lastModifiedOfAllSubdirectories == null)
               {
                   lastModV.setVisibility(View.GONE);
                   fileSizeV.setVisibility(View.GONE);
               }
               else
               {
                   lastModV.setVisibility(View.VISIBLE);
                   lastModV.setText(DisplayUtils.unixTimeToHumanReadable(lastModifiedOfAllSubdirectories));
                   fileSizeV.setVisibility(View.VISIBLE);
                   fileSizeV.setText(DisplayUtils.bytesToHumanReadable((totalSizeOfDirectoriesRecursive == null) ? 0 : totalSizeOfDirectoriesRecursive));
               }
               checkBoxV.setVisibility(View.GONE);
               view.findViewById(R.id.imageView3).setVisibility(View.GONE);
            }
        }

        return view;
    }

    
    /**
     * - This method counts recursively all subdirectories and their files from the root directory. 
     * - It also shows a timestamp of the last modificated file inside the root directory
     * 
     *   @param OCFile  : startDirectory
     *   @param boolean :  counting starts from here ?
     */
    private void getDirectorySizeNumber(OCFile directory,boolean startOfRecursive) {
        if (startOfRecursive) {
            totalSizeOfDirectoriesRecursive = null;
        }
        Vector<OCFile> files  = mStorageManager.getDirectoryContent(directory);
        for (OCFile file : files) {
            if(!file.isDirectory()) {
                if (totalSizeOfDirectoriesRecursive == null) {
                    totalSizeOfDirectoriesRecursive = file.getFileLength();
                    lastModifiedOfAllSubdirectories = file.getModificationTimestamp();
                    continue;
                }
                
                totalSizeOfDirectoriesRecursive += file.getFileLength();
                if (lastModifiedOfAllSubdirectories < file.getModificationTimestamp()) {
                    lastModifiedOfAllSubdirectories = file.getModificationTimestamp();
                }
            }
            else {
                this.getDirectorySizeNumber(file, false);
            }
        }
    }
    
    
    @Override
    public int getViewTypeCount() {
        return 1;
    }

    @Override
    public boolean hasStableIds() {
        return true;
    }

    @Override
    public boolean isEmpty() {
        return (mFiles == null || mFiles.isEmpty());
    }

    /**
     * Change the adapted directory for a new one
     * @param directory                 New file to adapt. Can be NULL, meaning "no content to adapt".
     * @param updatedStorageManager     Optional updated storage manager; used to replace mStorageManager if is different (and not NULL)
     */
    public void swapDirectory(OCFile directory, DataStorageManager updatedStorageManager) {
        mFile = directory;
        if (updatedStorageManager != null && updatedStorageManager != mStorageManager) {
            mStorageManager = updatedStorageManager;
            mAccount = AccountUtils.getCurrentOwnCloudAccount(mContext);
        }
        if (mStorageManager != null) {
            mFiles = mStorageManager.getDirectoryContent(mFile);
        } else {
            mFiles = null;
        }
        notifyDataSetChanged();
    }
    
}
>>>>>>> 856038af
<|MERGE_RESOLUTION|>--- conflicted
+++ resolved
@@ -1,468 +1,255 @@
-<<<<<<< HEAD
-/* ownCloud Android client application
- *   Copyright (C) 2011  Bartek Przybylski
- *   Copyright (C) 2012-2013 ownCloud Inc.
- *
- *   This program is free software: you can redistribute it and/or modify
- *   it under the terms of the GNU General Public License version 2,
- *   as published by the Free Software Foundation.
- *
- *   This program is distributed in the hope that it will be useful,
- *   but WITHOUT ANY WARRANTY; without even the implied warranty of
- *   MERCHANTABILITY or FITNESS FOR A PARTICULAR PURPOSE.  See the
- *   GNU General Public License for more details.
- *
- *   You should have received a copy of the GNU General Public License
- *   along with this program.  If not, see <http://www.gnu.org/licenses/>.
- *
- */
-package com.owncloud.android.ui.adapter;
-
-import java.util.Vector;
-
-import com.owncloud.android.AccountUtils;
-import com.owncloud.android.DisplayUtils;
-import com.owncloud.android.datamodel.DataStorageManager;
-import com.owncloud.android.datamodel.OCFile;
-import com.owncloud.android.files.services.FileDownloader.FileDownloaderBinder;
-import com.owncloud.android.files.services.FileUploader.FileUploaderBinder;
-import com.owncloud.android.ui.activity.TransferServiceGetter;
-
-import com.owncloud.android.R;
-
-import android.accounts.Account;
-import android.content.Context;
-import android.view.LayoutInflater;
-import android.view.View;
-import android.view.ViewGroup;
-import android.widget.BaseAdapter;
-import android.widget.ImageView;
-import android.widget.ListAdapter;
-import android.widget.ListView;
-import android.widget.TextView;
-
-/**
- * This Adapter populates a ListView with all files and folders in an ownCloud
- * instance.
- * 
- * @author Bartek Przybylski
- * 
- */
-public class FileListListAdapter extends BaseAdapter implements ListAdapter {
-    private Context mContext;
-    private OCFile mFile = null;
-    private Vector<OCFile> mFiles = null;
-    private DataStorageManager mStorageManager = null;
-    private Account mAccount;
-    private TransferServiceGetter mTransferServiceGetter;
-
-    public FileListListAdapter(Context context, TransferServiceGetter transferServiceGetter) {
-        mContext = context;
-        mAccount = AccountUtils.getCurrentOwnCloudAccount(mContext);
-        mTransferServiceGetter = transferServiceGetter;
-    }
-
-    @Override
-    public boolean areAllItemsEnabled() {
-        return true;
-    }
-
-    @Override
-    public boolean isEnabled(int position) {
-        return true;
-    }
-
-    @Override
-    public int getCount() {
-        return mFiles != null ? mFiles.size() : 0;
-    }
-
-    @Override
-    public Object getItem(int position) {
-        if (mFiles == null || mFiles.size() <= position)
-            return null;
-        return mFiles.get(position);
-    }
-
-    @Override
-    public long getItemId(int position) {
-        if (mFiles == null || mFiles.size() <= position)
-            return 0;
-        return mFiles.get(position).getFileId();
-    }
-
-    @Override
-    public int getItemViewType(int position) {
-        return 0;
-    }
-
-    @Override
-    public View getView(int position, View convertView, ViewGroup parent) {
-        View view = convertView;
-        if (view == null) {
-            LayoutInflater inflator = (LayoutInflater) mContext
-                    .getSystemService(Context.LAYOUT_INFLATER_SERVICE);
-            view = inflator.inflate(R.layout.list_item, null);
-        }
-        if (mFiles != null && mFiles.size() > position) {
-            OCFile file = mFiles.get(position);
-            TextView fileName = (TextView) view.findViewById(R.id.Filename);
-            String name = file.getFileName();
-
-            fileName.setText(name);
-            ImageView fileIcon = (ImageView) view.findViewById(R.id.imageView1);
-            fileIcon.setImageResource(DisplayUtils.getResourceId(file.getMimetype()));
-            ImageView localStateView = (ImageView) view.findViewById(R.id.imageView2);
-            FileDownloaderBinder downloaderBinder = mTransferServiceGetter.getFileDownloaderBinder();
-            FileUploaderBinder uploaderBinder = mTransferServiceGetter.getFileUploaderBinder();
-            if (downloaderBinder != null && downloaderBinder.isDownloading(mAccount, file)) {
-                localStateView.setImageResource(R.drawable.downloading_file_indicator);
-                localStateView.setVisibility(View.VISIBLE);
-            } else if (uploaderBinder != null && uploaderBinder.isUploading(mAccount, file)) {
-                localStateView.setImageResource(R.drawable.uploading_file_indicator);
-                localStateView.setVisibility(View.VISIBLE);
-            } else if (file.isDown()) {
-                localStateView.setImageResource(R.drawable.local_file_indicator);
-                localStateView.setVisibility(View.VISIBLE);
-            } else {
-                localStateView.setVisibility(View.INVISIBLE);
-            }
-
-            
-            TextView fileSizeV = (TextView) view.findViewById(R.id.file_size);
-            TextView lastModV = (TextView) view.findViewById(R.id.last_mod);
-            ImageView checkBoxV = (ImageView) view.findViewById(R.id.custom_checkbox);
-            
-            if (!file.isDirectory()) {
-                fileSizeV.setVisibility(View.VISIBLE);
-                fileSizeV.setText(DisplayUtils.bytesToHumanReadable(file.getFileLength()));
-                lastModV.setVisibility(View.VISIBLE);
-                lastModV.setText(DisplayUtils.unixTimeToHumanReadable(file.getModificationTimestamp()));
-                // this if-else is needed even thoe fav icon is visible by default
-                // because android reuses views in listview
-                if (!file.keepInSync()) {
-                    view.findViewById(R.id.imageView3).setVisibility(View.GONE);
-                } else {
-                    view.findViewById(R.id.imageView3).setVisibility(View.VISIBLE);
-                }
-                
-                ListView parentList = (ListView)parent;
-                if (parentList.getChoiceMode() == ListView.CHOICE_MODE_NONE) { 
-                    checkBoxV.setVisibility(View.GONE);
-                } else {
-                    if (parentList.isItemChecked(position)) {
-                        checkBoxV.setImageResource(android.R.drawable.checkbox_on_background);
-                    } else {
-                        checkBoxV.setImageResource(android.R.drawable.checkbox_off_background);
-                    }
-                    checkBoxV.setVisibility(View.VISIBLE);
-                }
-                
-            } else {
-               fileSizeV.setVisibility(View.GONE);
-               lastModV.setVisibility(View.GONE);
-               checkBoxV.setVisibility(View.GONE);
-               view.findViewById(R.id.imageView3).setVisibility(View.GONE);
-            }
-        }
-
-        return view;
-    }
-
-    @Override
-    public int getViewTypeCount() {
-        return 1;
-    }
-
-    @Override
-    public boolean hasStableIds() {
-        return true;
-    }
-
-    @Override
-    public boolean isEmpty() {
-        return (mFiles == null || mFiles.isEmpty());
-    }
-
-    /**
-     * Change the adapted directory for a new one
-     * @param directory                 New file to adapt. Can be NULL, meaning "no content to adapt".
-     * @param updatedStorageManager     Optional updated storage manager; used to replace mStorageManager if is different (and not NULL)
-     */
-    public void swapDirectory(OCFile directory, DataStorageManager updatedStorageManager) {
-        mFile = directory;
-        if (updatedStorageManager != null && updatedStorageManager != mStorageManager) {
-            mStorageManager = updatedStorageManager;
-            mAccount = AccountUtils.getCurrentOwnCloudAccount(mContext);
-        }
-        if (mStorageManager != null) {
-            mFiles = mStorageManager.getDirectoryContent(mFile);
-        } else {
-            mFiles = null;
-        }
-        notifyDataSetChanged();
-    }
-    
-}
-=======
-
-/* ownCloud Android client application
- *   Copyright (C) 2011  Bartek Przybylski
- *   Copyright (C) 2012-2013 ownCloud Inc.
- *
- *   This program is free software: you can redistribute it and/or modify
- *   it under the terms of the GNU General Public License as published by
- *   the Free Software Foundation, either version 2 of the License, or
- *   (at your option) any later version.
- *
- *   This program is distributed in the hope that it will be useful,
- *   but WITHOUT ANY WARRANTY; without even the implied warranty of
- *   MERCHANTABILITY or FITNESS FOR A PARTICULAR PURPOSE.  See the
- *   GNU General Public License for more details.
- *
- *   You should have received a copy of the GNU General Public License
- *   along with this program.  If not, see <http://www.gnu.org/licenses/>.
- *
- */
-package com.owncloud.android.ui.adapter;
-
-import java.util.Vector;
-
-import android.accounts.Account;
-import android.content.Context;
-import android.view.LayoutInflater;
-import android.view.View;
-import android.view.ViewGroup;
-import android.widget.BaseAdapter;
-import android.widget.ImageView;
-import android.widget.ListAdapter;
-import android.widget.ListView;
-import android.widget.TextView;
-
-import com.owncloud.android.DisplayUtils;
-import com.owncloud.android.R;
-import com.owncloud.android.authentication.AccountUtils;
-import com.owncloud.android.datamodel.DataStorageManager;
-import com.owncloud.android.datamodel.OCFile;
-import com.owncloud.android.files.services.FileDownloader.FileDownloaderBinder;
-import com.owncloud.android.files.services.FileUploader.FileUploaderBinder;
-import com.owncloud.android.ui.activity.TransferServiceGetter;
-
-/**
- * This Adapter populates a ListView with all files and folders in an ownCloud
- * instance.
- * 
- * @author Bartek Przybylski
- * 
- */
-public class FileListListAdapter extends BaseAdapter implements ListAdapter {
-    private Context mContext;
-    private OCFile mFile = null;
-    private Vector<OCFile> mFiles = null;
-    private DataStorageManager mStorageManager;
-    private Account mAccount;
-    private TransferServiceGetter mTransferServiceGetter;
-    //total size of a directory (recursive)
-    private Long totalSizeOfDirectoriesRecursive = null;
-    private Long lastModifiedOfAllSubdirectories = null;
-    
-    public FileListListAdapter(OCFile file, DataStorageManager storage_man,
-            Context context, TransferServiceGetter transferServiceGetter) {
-        mStorageManager = storage_man;
-        mContext = context;
-        mAccount = AccountUtils.getCurrentOwnCloudAccount(mContext);
-        mTransferServiceGetter = transferServiceGetter;
-        swapDirectory(file, mStorageManager);
-        /*mFile = file;
-        mFiles = mStorageManager.getDirectoryContent(mFile);*/
-    }
-
-    @Override
-    public boolean areAllItemsEnabled() {
-        return true;
-    }
-
-    @Override
-    public boolean isEnabled(int position) {
-        return true;
-    }
-
-    @Override
-    public int getCount() {
-        return mFiles != null ? mFiles.size() : 0;
-    }
-
-    @Override
-    public Object getItem(int position) {
-        if (mFiles == null || mFiles.size() <= position)
-            return null;
-        return mFiles.get(position);
-    }
-
-    @Override
-    public long getItemId(int position) {
-        if (mFiles == null || mFiles.size() <= position)
-            return 0;
-        return mFiles.get(position).getFileId();
-    }
-
-    @Override
-    public int getItemViewType(int position) {
-        return 0;
-    }
-
-    @Override
-    public View getView(int position, View convertView, ViewGroup parent) {
-        View view = convertView;
-        if (view == null) {
-            LayoutInflater inflator = (LayoutInflater) mContext
-                    .getSystemService(Context.LAYOUT_INFLATER_SERVICE);
-            view = inflator.inflate(R.layout.list_item, null);
-        }
-        if (mFiles != null && mFiles.size() > position) {
-            OCFile file = mFiles.get(position);
-            TextView fileName = (TextView) view.findViewById(R.id.Filename);
-            String name = file.getFileName();
-
-            fileName.setText(name);
-            ImageView fileIcon = (ImageView) view.findViewById(R.id.imageView1);
-            fileIcon.setImageResource(DisplayUtils.getResourceId(file.getMimetype()));
-            ImageView localStateView = (ImageView) view.findViewById(R.id.imageView2);
-            FileDownloaderBinder downloaderBinder = mTransferServiceGetter.getFileDownloaderBinder();
-            FileUploaderBinder uploaderBinder = mTransferServiceGetter.getFileUploaderBinder();
-            if (downloaderBinder != null && downloaderBinder.isDownloading(mAccount, file)) {
-                localStateView.setImageResource(R.drawable.downloading_file_indicator);
-                localStateView.setVisibility(View.VISIBLE);
-            } else if (uploaderBinder != null && uploaderBinder.isUploading(mAccount, file)) {
-                localStateView.setImageResource(R.drawable.uploading_file_indicator);
-                localStateView.setVisibility(View.VISIBLE);
-            } else if (file.isDown()) {
-                localStateView.setImageResource(R.drawable.local_file_indicator);
-                localStateView.setVisibility(View.VISIBLE);
-            } else {
-                localStateView.setVisibility(View.INVISIBLE);
-            }
-
-            
-            TextView fileSizeV = (TextView) view.findViewById(R.id.file_size);
-            TextView lastModV = (TextView) view.findViewById(R.id.last_mod);
-            ImageView checkBoxV = (ImageView) view.findViewById(R.id.custom_checkbox);
-            
-            if (!file.isDirectory()) {
-                fileSizeV.setVisibility(View.VISIBLE);
-                fileSizeV.setText(DisplayUtils.bytesToHumanReadable(file.getFileLength()));
-                lastModV.setVisibility(View.VISIBLE);
-                lastModV.setText(DisplayUtils.unixTimeToHumanReadable(file.getModificationTimestamp()));
-                // this if-else is needed even thoe fav icon is visible by default
-                // because android reuses views in listview
-                if (!file.keepInSync()) {
-                    view.findViewById(R.id.imageView3).setVisibility(View.GONE);
-                } else {
-                    view.findViewById(R.id.imageView3).setVisibility(View.VISIBLE);
-                }
-                
-                ListView parentList = (ListView)parent;
-                if (parentList.getChoiceMode() == ListView.CHOICE_MODE_NONE) { 
-                    checkBoxV.setVisibility(View.GONE);
-                } else {
-                    if (parentList.isItemChecked(position)) {
-                        checkBoxV.setImageResource(android.R.drawable.checkbox_on_background);
-                    } else {
-                        checkBoxV.setImageResource(android.R.drawable.checkbox_off_background);
-                    }
-                    checkBoxV.setVisibility(View.VISIBLE);
-                }
-                
-            } 
-            else {
-               
-               getDirectorySizeNumber(file,true);
-               if (lastModifiedOfAllSubdirectories == null)
-               {
-                   lastModV.setVisibility(View.GONE);
-                   fileSizeV.setVisibility(View.GONE);
-               }
-               else
-               {
-                   lastModV.setVisibility(View.VISIBLE);
-                   lastModV.setText(DisplayUtils.unixTimeToHumanReadable(lastModifiedOfAllSubdirectories));
-                   fileSizeV.setVisibility(View.VISIBLE);
-                   fileSizeV.setText(DisplayUtils.bytesToHumanReadable((totalSizeOfDirectoriesRecursive == null) ? 0 : totalSizeOfDirectoriesRecursive));
-               }
-               checkBoxV.setVisibility(View.GONE);
-               view.findViewById(R.id.imageView3).setVisibility(View.GONE);
-            }
-        }
-
-        return view;
-    }
-
-    
-    /**
-     * - This method counts recursively all subdirectories and their files from the root directory. 
-     * - It also shows a timestamp of the last modificated file inside the root directory
-     * 
-     *   @param OCFile  : startDirectory
-     *   @param boolean :  counting starts from here ?
-     */
-    private void getDirectorySizeNumber(OCFile directory,boolean startOfRecursive) {
-        if (startOfRecursive) {
-            totalSizeOfDirectoriesRecursive = null;
-        }
-        Vector<OCFile> files  = mStorageManager.getDirectoryContent(directory);
-        for (OCFile file : files) {
-            if(!file.isDirectory()) {
-                if (totalSizeOfDirectoriesRecursive == null) {
-                    totalSizeOfDirectoriesRecursive = file.getFileLength();
-                    lastModifiedOfAllSubdirectories = file.getModificationTimestamp();
-                    continue;
-                }
-                
-                totalSizeOfDirectoriesRecursive += file.getFileLength();
-                if (lastModifiedOfAllSubdirectories < file.getModificationTimestamp()) {
-                    lastModifiedOfAllSubdirectories = file.getModificationTimestamp();
-                }
-            }
-            else {
-                this.getDirectorySizeNumber(file, false);
-            }
-        }
-    }
-    
-    
-    @Override
-    public int getViewTypeCount() {
-        return 1;
-    }
-
-    @Override
-    public boolean hasStableIds() {
-        return true;
-    }
-
-    @Override
-    public boolean isEmpty() {
-        return (mFiles == null || mFiles.isEmpty());
-    }
-
-    /**
-     * Change the adapted directory for a new one
-     * @param directory                 New file to adapt. Can be NULL, meaning "no content to adapt".
-     * @param updatedStorageManager     Optional updated storage manager; used to replace mStorageManager if is different (and not NULL)
-     */
-    public void swapDirectory(OCFile directory, DataStorageManager updatedStorageManager) {
-        mFile = directory;
-        if (updatedStorageManager != null && updatedStorageManager != mStorageManager) {
-            mStorageManager = updatedStorageManager;
-            mAccount = AccountUtils.getCurrentOwnCloudAccount(mContext);
-        }
-        if (mStorageManager != null) {
-            mFiles = mStorageManager.getDirectoryContent(mFile);
-        } else {
-            mFiles = null;
-        }
-        notifyDataSetChanged();
-    }
-    
-}
->>>>>>> 856038af
+/* ownCloud Android client application
+ *   Copyright (C) 2011  Bartek Przybylski
+ *   Copyright (C) 2012-2013 ownCloud Inc.
+ *
+ *   This program is free software: you can redistribute it and/or modify
+ *   it under the terms of the GNU General Public License version 2,
+ *   as published by the Free Software Foundation.
+ *
+ *   This program is distributed in the hope that it will be useful,
+ *   but WITHOUT ANY WARRANTY; without even the implied warranty of
+ *   MERCHANTABILITY or FITNESS FOR A PARTICULAR PURPOSE.  See the
+ *   GNU General Public License for more details.
+ *
+ *   You should have received a copy of the GNU General Public License
+ *   along with this program.  If not, see <http://www.gnu.org/licenses/>.
+ *
+ */
+package com.owncloud.android.ui.adapter;
+
+import android.accounts.Account;
+import android.content.Context;
+import android.view.LayoutInflater;
+import android.view.View;
+import android.view.ViewGroup;
+import android.widget.BaseAdapter;
+import android.widget.ImageView;
+import android.widget.ListAdapter;
+import android.widget.ListView;
+import android.widget.TextView;
+
+import com.owncloud.android.DisplayUtils;
+import com.owncloud.android.R;
+import com.owncloud.android.authentication.AccountUtils;
+import com.owncloud.android.datamodel.DataStorageManager;
+import com.owncloud.android.datamodel.OCFile;
+import com.owncloud.android.files.services.FileDownloader.FileDownloaderBinder;
+import com.owncloud.android.files.services.FileUploader.FileUploaderBinder;
+import com.owncloud.android.ui.activity.TransferServiceGetter;
+
+import java.util.Vector;
+
+
+/**
+ * This Adapter populates a ListView with all files and folders in an ownCloud
+ * instance.
+ * 
+ * @author Bartek Przybylski
+ * 
+ */
+public class FileListListAdapter extends BaseAdapter implements ListAdapter {
+    private Context mContext;
+    private OCFile mFile = null;
+    private Vector<OCFile> mFiles = null;
+    private DataStorageManager mStorageManager;
+    private Account mAccount;
+    private TransferServiceGetter mTransferServiceGetter;
+    //total size of a directory (recursive)
+    private Long totalSizeOfDirectoriesRecursive = null;
+    private Long lastModifiedOfAllSubdirectories = null;
+    
+    public FileListListAdapter(Context context, TransferServiceGetter transferServiceGetter) {
+        mContext = context;
+        mAccount = AccountUtils.getCurrentOwnCloudAccount(mContext);
+        mTransferServiceGetter = transferServiceGetter;
+    }
+
+    @Override
+    public boolean areAllItemsEnabled() {
+        return true;
+    }
+
+    @Override
+    public boolean isEnabled(int position) {
+        return true;
+    }
+
+    @Override
+    public int getCount() {
+        return mFiles != null ? mFiles.size() : 0;
+    }
+
+    @Override
+    public Object getItem(int position) {
+        if (mFiles == null || mFiles.size() <= position)
+            return null;
+        return mFiles.get(position);
+    }
+
+    @Override
+    public long getItemId(int position) {
+        if (mFiles == null || mFiles.size() <= position)
+            return 0;
+        return mFiles.get(position).getFileId();
+    }
+
+    @Override
+    public int getItemViewType(int position) {
+        return 0;
+    }
+
+    
+    @Override
+    public View getView(int position, View convertView, ViewGroup parent) {
+        View view = convertView;
+        if (view == null) {
+            LayoutInflater inflator = (LayoutInflater) mContext
+                    .getSystemService(Context.LAYOUT_INFLATER_SERVICE);
+            view = inflator.inflate(R.layout.list_item, null);
+        }
+    
+        if (mFiles != null && mFiles.size() > position) {
+            OCFile file = mFiles.get(position);
+            TextView fileName = (TextView) view.findViewById(R.id.Filename);
+            String name = file.getFileName();
+
+            fileName.setText(name);
+            ImageView fileIcon = (ImageView) view.findViewById(R.id.imageView1);
+            fileIcon.setImageResource(DisplayUtils.getResourceId(file.getMimetype()));
+            ImageView localStateView = (ImageView) view.findViewById(R.id.imageView2);
+            FileDownloaderBinder downloaderBinder = mTransferServiceGetter.getFileDownloaderBinder();
+            FileUploaderBinder uploaderBinder = mTransferServiceGetter.getFileUploaderBinder();
+            if (downloaderBinder != null && downloaderBinder.isDownloading(mAccount, file)) {
+                localStateView.setImageResource(R.drawable.downloading_file_indicator);
+                localStateView.setVisibility(View.VISIBLE);
+            } else if (uploaderBinder != null && uploaderBinder.isUploading(mAccount, file)) {
+                localStateView.setImageResource(R.drawable.uploading_file_indicator);
+                localStateView.setVisibility(View.VISIBLE);
+            } else if (file.isDown()) {
+                localStateView.setImageResource(R.drawable.local_file_indicator);
+                localStateView.setVisibility(View.VISIBLE);
+            } else {
+                localStateView.setVisibility(View.INVISIBLE);
+            }
+            
+            TextView fileSizeV = (TextView) view.findViewById(R.id.file_size);
+            TextView lastModV = (TextView) view.findViewById(R.id.last_mod);
+            ImageView checkBoxV = (ImageView) view.findViewById(R.id.custom_checkbox);
+            
+            if (!file.isDirectory()) {
+                fileSizeV.setVisibility(View.VISIBLE);
+                fileSizeV.setText(DisplayUtils.bytesToHumanReadable(file.getFileLength()));
+                lastModV.setVisibility(View.VISIBLE);
+                lastModV.setText(DisplayUtils.unixTimeToHumanReadable(file.getModificationTimestamp()));
+                // this if-else is needed even thoe fav icon is visible by default
+                // because android reuses views in listview
+                if (!file.keepInSync()) {
+                    view.findViewById(R.id.imageView3).setVisibility(View.GONE);
+                } else {
+                    view.findViewById(R.id.imageView3).setVisibility(View.VISIBLE);
+                }
+                
+                ListView parentList = (ListView)parent;
+                if (parentList.getChoiceMode() == ListView.CHOICE_MODE_NONE) { 
+                    checkBoxV.setVisibility(View.GONE);
+                } else {
+                    if (parentList.isItemChecked(position)) {
+                        checkBoxV.setImageResource(android.R.drawable.checkbox_on_background);
+                    } else {
+                        checkBoxV.setImageResource(android.R.drawable.checkbox_off_background);
+                    }
+                    checkBoxV.setVisibility(View.VISIBLE);
+                }
+                
+            } 
+            else {
+               
+               getDirectorySizeNumber(file,true);
+               if (lastModifiedOfAllSubdirectories == null)
+               {
+                   lastModV.setVisibility(View.GONE);
+                   fileSizeV.setVisibility(View.GONE);
+               }
+               else
+               {
+                   lastModV.setVisibility(View.VISIBLE);
+                   lastModV.setText(DisplayUtils.unixTimeToHumanReadable(lastModifiedOfAllSubdirectories));
+                   fileSizeV.setVisibility(View.VISIBLE);
+                   fileSizeV.setText(DisplayUtils.bytesToHumanReadable((totalSizeOfDirectoriesRecursive == null) ? 0 : totalSizeOfDirectoriesRecursive));
+               }
+               checkBoxV.setVisibility(View.GONE);
+               view.findViewById(R.id.imageView3).setVisibility(View.GONE);
+            }
+        }
+
+        return view;
+    }
+    
+    
+    /**
+     * - This method counts recursively all subdirectories and their files from the root directory. 
+     * - It also shows a timestamp of the last modificated file inside the root directory
+     * 
+     *   @param OCFile  : startDirectory
+     *   @param boolean :  counting starts from here ?
+     */
+    private void getDirectorySizeNumber(OCFile directory,boolean startOfRecursive) {
+        if (startOfRecursive) {
+            totalSizeOfDirectoriesRecursive = null;
+        }
+        Vector<OCFile> files  = mStorageManager.getDirectoryContent(directory);
+        for (OCFile file : files) {
+            if(!file.isDirectory()) {
+                if (totalSizeOfDirectoriesRecursive == null) {
+                    totalSizeOfDirectoriesRecursive = file.getFileLength();
+                    lastModifiedOfAllSubdirectories = file.getModificationTimestamp();
+                    continue;
+                }
+                
+                totalSizeOfDirectoriesRecursive += file.getFileLength();
+                if (lastModifiedOfAllSubdirectories < file.getModificationTimestamp()) {
+                    lastModifiedOfAllSubdirectories = file.getModificationTimestamp();
+                }
+            }
+            else {
+                this.getDirectorySizeNumber(file, false);
+            }
+        }
+    }
+    
+    
+    @Override
+    public int getViewTypeCount() {
+        return 1;
+    }
+
+    @Override
+    public boolean hasStableIds() {
+        return true;
+    }
+
+    @Override
+    public boolean isEmpty() {
+        return (mFiles == null || mFiles.isEmpty());
+    }
+
+    /**
+     * Change the adapted directory for a new one
+     * @param directory                 New file to adapt. Can be NULL, meaning "no content to adapt".
+     * @param updatedStorageManager     Optional updated storage manager; used to replace mStorageManager if is different (and not NULL)
+     */
+    public void swapDirectory(OCFile directory, DataStorageManager updatedStorageManager) {
+        mFile = directory;
+        if (updatedStorageManager != null && updatedStorageManager != mStorageManager) {
+            mStorageManager = updatedStorageManager;
+            mAccount = AccountUtils.getCurrentOwnCloudAccount(mContext);
+        }
+        if (mStorageManager != null) {
+            mFiles = mStorageManager.getDirectoryContent(mFile);
+        } else {
+            mFiles = null;
+        }
+        notifyDataSetChanged();
+    }
+    
+}