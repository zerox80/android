--- conflicted
+++ resolved
@@ -108,7 +108,6 @@
         
         mHandler = new Handler();
 
-<<<<<<< HEAD
     }
     
     /**
@@ -118,8 +117,6 @@
     public void onSaveInstanceState (Bundle outState) {
         super.onSaveInstanceState(outState);
         outState.putParcelable(EXTRA_FILE, mFile);
-=======
->>>>>>> dcccf73d
     }
 
 
