/**
 *   ownCloud Android client application
 *
 *   @author Bartek Przybylski
 *   @author David A. Velasco
 *   Copyright (C) 2011  Bartek Przybylski
 *   Copyright (C) 2015 ownCloud Inc.
 *
 *   This program is free software: you can redistribute it and/or modify
 *   it under the terms of the GNU General Public License version 2,
 *   as published by the Free Software Foundation.
 *
 *   This program is distributed in the hope that it will be useful,
 *   but WITHOUT ANY WARRANTY; without even the implied warranty of
 *   MERCHANTABILITY or FITNESS FOR A PARTICULAR PURPOSE.  See the
 *   GNU General Public License for more details.
 *
 *   You should have received a copy of the GNU General Public License
 *   along with this program.  If not, see <http://www.gnu.org/licenses/>.
 *
 */

package com.owncloud.android.ui.activity;

import java.io.File;
import java.util.ArrayList;

import android.accounts.Account;
import android.accounts.AccountManager;
import android.accounts.AuthenticatorException;
import android.annotation.TargetApi;
import android.app.AlertDialog;
import android.content.BroadcastReceiver;
import android.content.ComponentName;
import android.content.ContentResolver;
import android.content.Context;
import android.content.DialogInterface;
import android.content.Intent;
import android.content.IntentFilter;
import android.content.ServiceConnection;
import android.content.SharedPreferences;
import android.content.SyncRequest;
import android.content.res.Configuration;
import android.content.res.Resources.NotFoundException;
import android.database.Cursor;
import android.net.Uri;
import android.os.Build;
import android.os.Bundle;
import android.os.IBinder;
import android.preference.PreferenceManager;
import android.provider.OpenableColumns;
import android.support.v4.app.ActionBarDrawerToggle;
import android.support.v4.app.Fragment;
import android.support.v4.app.FragmentManager;
import android.support.v4.app.FragmentTransaction;
<<<<<<< HEAD
import android.support.v4.view.GravityCompat;
import android.support.v4.widget.DrawerLayout;
import android.view.View;
import android.view.ViewGroup;
import android.widget.AdapterView;
import android.widget.AdapterView.OnItemClickListener;
=======
import android.support.v7.app.ActionBar;
import android.view.Menu;
import android.view.MenuInflater;
import android.view.MenuItem;
import android.view.View;
import android.view.ViewGroup;
import android.view.Window;
>>>>>>> e7493203
import android.widget.ArrayAdapter;
import android.widget.ImageView;
import android.widget.LinearLayout;
import android.widget.ListView;
import android.widget.TextView;
import android.widget.Toast;

import com.owncloud.android.BuildConfig;
import com.owncloud.android.MainApp;
import com.owncloud.android.R;
import com.owncloud.android.authentication.AccountUtils;
import com.owncloud.android.datamodel.OCFile;
import com.owncloud.android.files.services.FileDownloader;
import com.owncloud.android.files.services.FileDownloader.FileDownloaderBinder;
import com.owncloud.android.files.services.FileUploader;
import com.owncloud.android.files.services.FileUploader.FileUploaderBinder;
import com.owncloud.android.lib.common.OwnCloudAccount;
import com.owncloud.android.lib.common.OwnCloudClient;
import com.owncloud.android.lib.common.OwnCloudClientManagerFactory;
import com.owncloud.android.lib.common.OwnCloudCredentials;
import com.owncloud.android.lib.common.accounts.AccountUtils.AccountNotFoundException;
import com.owncloud.android.lib.common.network.CertificateCombinedException;
import com.owncloud.android.lib.common.operations.RemoteOperation;
import com.owncloud.android.lib.common.operations.RemoteOperationResult;
import com.owncloud.android.lib.common.operations.RemoteOperationResult.ResultCode;
import com.owncloud.android.lib.common.utils.Log_OC;
import com.owncloud.android.operations.CreateFolderOperation;
import com.owncloud.android.operations.CreateShareOperation;
import com.owncloud.android.operations.MoveFileOperation;
import com.owncloud.android.operations.RemoveFileOperation;
import com.owncloud.android.operations.RenameFileOperation;
import com.owncloud.android.operations.SynchronizeFileOperation;
import com.owncloud.android.operations.RefreshFolderOperation;
import com.owncloud.android.operations.UnshareLinkOperation;
import com.owncloud.android.services.observer.FileObserverService;
import com.owncloud.android.syncadapter.FileSyncAdapter;
import com.owncloud.android.ui.NavigationDrawerItem;
import com.owncloud.android.ui.adapter.NavigationDrawerListAdapter;
import com.owncloud.android.ui.dialog.ConfirmationDialogFragment;
import com.owncloud.android.ui.dialog.CreateFolderDialogFragment;
import com.owncloud.android.ui.dialog.SslUntrustedCertDialog;
import com.owncloud.android.ui.dialog.SslUntrustedCertDialog.OnSslUntrustedCertListener;
import com.owncloud.android.ui.dialog.UploadSourceDialogFragment;
import com.owncloud.android.ui.fragment.FileDetailFragment;
import com.owncloud.android.ui.fragment.FileFragment;
import com.owncloud.android.ui.fragment.OCFileListFragment;
import com.owncloud.android.ui.preview.PreviewImageActivity;
import com.owncloud.android.ui.preview.PreviewImageFragment;
import com.owncloud.android.ui.preview.PreviewMediaFragment;
import com.owncloud.android.ui.preview.PreviewVideoActivity;
import com.owncloud.android.utils.DisplayUtils;
import com.owncloud.android.utils.ErrorMessageAdapter;
import com.owncloud.android.utils.FileStorageUtils;
import com.owncloud.android.utils.UriUtils;


/**
 * Displays, what files the user has available in his ownCloud.
 */

public class FileDisplayActivity extends HookActivity implements
        FileFragment.ContainerActivity, ActionBar.OnNavigationListener,
        OnSslUntrustedCertListener, OnEnforceableRefreshListener {
    
    private ArrayAdapter<String> mDirectories;

    private SyncBroadcastReceiver mSyncBroadcastReceiver;
    private UploadFinishReceiver mUploadFinishReceiver;
    private DownloadFinishReceiver mDownloadFinishReceiver;
    private RemoteOperationResult mLastSslUntrustedServerResult = null;

    private boolean mDualPane;
    private View mLeftFragmentContainer;
    private View mRightFragmentContainer;

    private static final String KEY_WAITING_TO_PREVIEW = "WAITING_TO_PREVIEW";
    private static final String KEY_SYNC_IN_PROGRESS = "SYNC_IN_PROGRESS";
    private static final String KEY_WAITING_TO_SEND = "WAITING_TO_SEND";

    public static final String ACTION_DETAILS = "com.owncloud.android.ui.activity.action.DETAILS";

    public static final int ACTION_SELECT_CONTENT_FROM_APPS = 1;
    public static final int ACTION_SELECT_MULTIPLE_FILES = 2;
    public static final int ACTION_MOVE_FILES = 3;

    private static final String TAG = FileDisplayActivity.class.getSimpleName();

    private static final String TAG_LIST_OF_FILES = "LIST_OF_FILES";
    private static final String TAG_SECOND_FRAGMENT = "SECOND_FRAGMENT";

    private OCFile mWaitingToPreview;
    
    private boolean mSyncInProgress = false;

    private static String DIALOG_UNTRUSTED_CERT = "DIALOG_UNTRUSTED_CERT";
    private static String DIALOG_CREATE_FOLDER = "DIALOG_CREATE_FOLDER";
    private static String DIALOG_UPLOAD_SOURCE = "DIALOG_UPLOAD_SOURCE";
    private static String DIALOG_CERT_NOT_SAVED = "DIALOG_CERT_NOT_SAVED";

    private OCFile mWaitingToSend;

    // Navigation Drawer
    private DrawerLayout mDrawerLayout;
    private ActionBarDrawerToggle mDrawerToggle;
    private ListView mDrawerList;

    // Slide menu items
    private String[] mDrawerTitles;
    private String[] mDrawerContentDescriptions;

    private ArrayList<NavigationDrawerItem> mDrawerItems;

    private NavigationDrawerListAdapter mNavigationDrawerAdapter = null;

    private boolean mShowAccounts = false;
    
    @Override
    protected void onCreate(Bundle savedInstanceState) {
        Log_OC.v(TAG, "onCreate() start");
        requestWindowFeature(Window.FEATURE_INDETERMINATE_PROGRESS);
<<<<<<< HEAD
        
        super.onCreate(savedInstanceState); // this calls onAccountChanged() when ownCloud Account is valid
=======

        super.onCreate(savedInstanceState); // this calls onAccountChanged() when ownCloud Account
                                            // is valid
>>>>>>> e7493203

        /// grant that FileObserverService is watching favorite files
        if (savedInstanceState == null) {
            Intent initObserversIntent = FileObserverService.makeInitIntent(this);
            startService(initObserversIntent);
        }
        
        /// Load of saved instance state
        if(savedInstanceState != null) {
            mWaitingToPreview = (OCFile) savedInstanceState.getParcelable(
                    FileDisplayActivity.KEY_WAITING_TO_PREVIEW);
            mSyncInProgress = savedInstanceState.getBoolean(KEY_SYNC_IN_PROGRESS);
            mWaitingToSend = (OCFile) savedInstanceState.getParcelable(
                    FileDisplayActivity.KEY_WAITING_TO_SEND);
           
        } else {
            mWaitingToPreview = null;
            mSyncInProgress = false;
            mWaitingToSend = null;
        }        

        /// USER INTERFACE

        // Inflate and set the layout view
        setContentView(R.layout.files);
        
        // Navigation Drawer
        initDrawer();

        mDualPane = getResources().getBoolean(R.bool.large_land_layout);
        mLeftFragmentContainer = findViewById(R.id.left_fragment_container);
        mRightFragmentContainer = findViewById(R.id.right_fragment_container);
        if (savedInstanceState == null) {
            createMinFragments();
        }

        // Action bar setup
<<<<<<< HEAD
        mDirectories = new CustomArrayAdapter<String>(this, R.layout.sherlock_spinner_dropdown_item);
        getSupportActionBar().setDisplayHomeAsUpEnabled(true);
        getSupportActionBar().setHomeButtonEnabled(true);       // mandatory since Android ICS, according to the official documentation
        getSupportActionBar().setDisplayShowCustomEnabled(true); // CRUCIAL - for displaying your custom actionbar
        getSupportActionBar().setDisplayShowTitleEnabled(true);
        setSupportProgressBarIndeterminateVisibility(mSyncInProgress /*|| mRefreshSharesInProgress*/);    // always AFTER setContentView(...) ; to work around bug in its implementation

        // TODO Remove??, it is done in onPostCreate
        mDrawerToggle.syncState();
=======
        mDirectories = new CustomArrayAdapter<String>(this,
                R.layout.support_simple_spinner_dropdown_item);
        getSupportActionBar().setHomeButtonEnabled(true);       // mandatory since Android ICS,
                                                                // according to the official
                                                                // documentation
        setSupportProgressBarIndeterminateVisibility(mSyncInProgress
        /*|| mRefreshSharesInProgress*/);
        // always AFTER setContentView(...) ; to work around bug in its implementation
>>>>>>> e7493203
        
        setBackgroundText();

        Log_OC.v(TAG, "onCreate() end");
    }

    private void initDrawer(){
        mDrawerLayout = (DrawerLayout) findViewById(R.id.drawer_layout);
        // Notification Drawer
        LinearLayout navigationDrawerLayout = (LinearLayout) findViewById(R.id.left_drawer);
        mDrawerList = (ListView) navigationDrawerLayout.findViewById(R.id.drawer_list);

        // load Account in the Drawer Title
        // User-Icon
        ImageView userIcon = (ImageView) navigationDrawerLayout.findViewById(R.id.drawer_userIcon);
        userIcon.setImageResource(DisplayUtils.getSeasonalIconId());

        // Username
        TextView username = (TextView) navigationDrawerLayout.findViewById(R.id.drawer_username);
        Account account = AccountUtils.getCurrentOwnCloudAccount(getApplicationContext());

        if (account != null) {
            int lastAtPos = account.name.lastIndexOf("@");
            username.setText(account.name.substring(0, lastAtPos));
        }

        // load slide menu items
        mDrawerTitles = getResources().getStringArray(R.array.drawer_items);

        // nav drawer content description from resources
        mDrawerContentDescriptions = getResources().
                getStringArray(R.array.drawer_content_descriptions);

        // nav drawer items
        mDrawerItems = new ArrayList<NavigationDrawerItem>();
        // adding nav drawer items to array
        // Accounts
        mDrawerItems.add(new NavigationDrawerItem(mDrawerTitles[0], mDrawerContentDescriptions[0]));
        // All Files
        mDrawerItems.add(new NavigationDrawerItem(mDrawerTitles[1], mDrawerContentDescriptions[1]));

        // TODO Enable when "On Device" is recovered
        // On Device
        //mDrawerItems.add(new NavigationDrawerItem(mDrawerTitles[2],
        //        mDrawerContentDescriptions[2]));

        // Settings
        mDrawerItems.add(new NavigationDrawerItem(mDrawerTitles[2], mDrawerContentDescriptions[2]));
        // Logs
        if (BuildConfig.DEBUG) {
            mDrawerItems.add(new NavigationDrawerItem(mDrawerTitles[3],
                    mDrawerContentDescriptions[3]));
        }

        // setting the nav drawer list adapter
        mNavigationDrawerAdapter = new NavigationDrawerListAdapter(getApplicationContext(), this,
                mDrawerItems);
        mDrawerList.setAdapter(mNavigationDrawerAdapter);

        mDrawerToggle = new ActionBarDrawerToggle(
                this,
                mDrawerLayout,
                R.drawable.ic_drawer,
                R.string.drawer_open,
                R.string.empty) {

            /** Called when a drawer has settled in a completely closed state. */
            public void onDrawerClosed(View view) {
                super.onDrawerClosed(view);
                getSupportActionBar().setDisplayShowTitleEnabled(true);
                getSupportActionBar().setNavigationMode(ActionBar.NAVIGATION_MODE_LIST);
                initFragmentsWithFile();
                invalidateOptionsMenu();
            }

            /** Called when a drawer has settled in a completely open state. */
            public void onDrawerOpened(View drawerView) {
                super.onDrawerOpened(drawerView);
                getSupportActionBar().setTitle(R.string.drawer_open);
                getSupportActionBar().setNavigationMode(ActionBar.NAVIGATION_MODE_STANDARD);
                invalidateOptionsMenu();
            }
        };

        mDrawerToggle.setDrawerIndicatorEnabled(true);
        // Set the list's click listener
        mDrawerList.setOnItemClickListener(new DrawerItemClickListener());

        // Set the drawer toggle as the DrawerListener
        mDrawerLayout.setDrawerListener(mDrawerToggle);
    }

    @Override
    protected void onStart() {
        Log_OC.v(TAG, "onStart() start");
        super.onStart();
        getSupportActionBar().setIcon(DisplayUtils.getSeasonalIconId());
        Log_OC.v(TAG, "onStart() end");
    }
    
    @Override
    protected void onPostCreate(Bundle savedInstanceState) {
        super.onPostCreate(savedInstanceState);
        // Sync the toggle state after onRestoreInstanceState has occurred.
        mDrawerToggle.syncState();
    }
    
    @Override
    public void onConfigurationChanged(Configuration newConfig) {
        super.onConfigurationChanged(newConfig);
        mDrawerToggle.onConfigurationChanged(newConfig);
    }

    @Override
    protected void onDestroy() {
        Log_OC.v(TAG, "onDestroy() start");
        super.onDestroy();
        Log_OC.v(TAG, "onDestroy() end");
    }

    /**
     *  Called when the ownCloud {@link Account} associated to the Activity was just updated.
     */ 
    @Override
    protected void onAccountSet(boolean stateWasRecovered) {
        super.onAccountSet(stateWasRecovered);
        if (getAccount() != null) {
            /// Check whether the 'main' OCFile handled by the Activity is contained in the
            // current Account
            OCFile file = getFile();
            // get parent from path
            String parentPath = "";
            if (file != null) {
                if (file.isDown() && file.getLastSyncDateForProperties() == 0) {
                    // upload in progress - right now, files are not inserted in the local
                    // cache until the upload is successful get parent from path
                    parentPath = file.getRemotePath().substring(0,
                            file.getRemotePath().lastIndexOf(file.getFileName()));
                    if (getStorageManager().getFileByPath(parentPath) ==  null)
                        file = null; // not able to know the directory where the file is uploading
                } else {
                    file = getStorageManager().getFileByPath(file.getRemotePath());
                    // currentDir = null if not in the current Account
                }
            }
            if (file == null) {
                // fall back to root folder
                file = getStorageManager().getFileByPath(OCFile.ROOT_PATH);  // never returns null
            }
            setFile(file);
            setNavigationListWithFolder(file);
            
            if (!stateWasRecovered) {
                Log_OC.d(TAG, "Initializing Fragments in onAccountChanged..");
                initFragmentsWithFile();
                if (file.isFolder()) {
                    startSyncFolderOperation(file, false);
                }
                
            } else {
                updateFragmentsVisibility(!file.isFolder());
                updateNavigationElementsInActionBar(file.isFolder() ? null : file);
            }
        }
    }


    private void setNavigationListWithFolder(OCFile file) {
        mDirectories.clear();
        OCFile fileIt = file;
        String parentPath;
        while(fileIt != null && fileIt.getFileName() != OCFile.ROOT_PATH) {
            if (fileIt.isFolder()) {
                mDirectories.add(fileIt.getFileName());
            }
            // get parent from path
            parentPath = fileIt.getRemotePath().substring(0,
                    fileIt.getRemotePath().lastIndexOf(fileIt.getFileName()));
            fileIt = getStorageManager().getFileByPath(parentPath);
        }
        mDirectories.add(OCFile.PATH_SEPARATOR);
    }


    private void createMinFragments() {
        OCFileListFragment listOfFiles = new OCFileListFragment();
        FragmentTransaction transaction = getSupportFragmentManager().beginTransaction();
        transaction.add(R.id.left_fragment_container, listOfFiles, TAG_LIST_OF_FILES);
        transaction.commit();
    }
    
    private void initFragmentsWithFile() {
        if (getAccount() != null && getFile() != null) {
            /// First fragment
            OCFileListFragment listOfFiles = getListOfFilesFragment(); 
            if (listOfFiles != null) {
                listOfFiles.listDirectory(getCurrentDir());
                // TODO Enable when "On Device" is recovered
                // listOfFiles.listDirectory(getCurrentDir(), MainApp.getOnlyOnDevice());
            } else {
                Log_OC.e(TAG, "Still have a chance to lose the initializacion of list fragment >(");
            }
            
            /// Second fragment
            OCFile file = getFile(); 
            Fragment secondFragment = chooseInitialSecondFragment(file);
            if (secondFragment != null) {
                setSecondFragment(secondFragment);
                updateFragmentsVisibility(true);
                updateNavigationElementsInActionBar(file);
                
            } else {
                cleanSecondFragment();
            }

        } else {
            Log_OC.wtf(TAG, "initFragments() called with invalid NULLs!");
            if (getAccount() == null) {
                Log_OC.wtf(TAG, "\t account is NULL");
            }
            if (getFile() == null) {
                Log_OC.wtf(TAG, "\t file is NULL");
            }
        }
    }

    private Fragment chooseInitialSecondFragment(OCFile file) {
        Fragment secondFragment = null;
        if (file != null && !file.isFolder()) {
            if (file.isDown() && PreviewMediaFragment.canBePreviewed(file) 
                    && file.getLastSyncDateForProperties() > 0  // temporal fix
                    ) {
                int startPlaybackPosition =
                        getIntent().getIntExtra(PreviewVideoActivity.EXTRA_START_POSITION, 0);
                boolean autoplay =
                        getIntent().getBooleanExtra(PreviewVideoActivity.EXTRA_AUTOPLAY, true);
                secondFragment = new PreviewMediaFragment(file, getAccount(),
                        startPlaybackPosition, autoplay);

            } else {
                secondFragment = new FileDetailFragment(file, getAccount());
            }
        }
        return secondFragment;
    }


    /**
     * Replaces the second fragment managed by the activity with the received as
     * a parameter.
     * 
     * Assumes never will be more than two fragments managed at the same time. 
     * 
     * @param fragment      New second Fragment to set.
     */
    private void setSecondFragment(Fragment fragment) {
        FragmentTransaction transaction = getSupportFragmentManager().beginTransaction();
        transaction.replace(R.id.right_fragment_container, fragment, TAG_SECOND_FRAGMENT);
        transaction.commit();
    }


    private void updateFragmentsVisibility(boolean existsSecondFragment) {
        if (mDualPane) {
            if (mLeftFragmentContainer.getVisibility() != View.VISIBLE) {
                mLeftFragmentContainer.setVisibility(View.VISIBLE);
            }
            if (mRightFragmentContainer.getVisibility() != View.VISIBLE) {
                mRightFragmentContainer.setVisibility(View.VISIBLE);
            }

        } else if (existsSecondFragment) {
            if (mLeftFragmentContainer.getVisibility() != View.GONE) {
                mLeftFragmentContainer.setVisibility(View.GONE);
            }
            if (mRightFragmentContainer.getVisibility() != View.VISIBLE) {
                mRightFragmentContainer.setVisibility(View.VISIBLE);
            }

        } else {
            if (mLeftFragmentContainer.getVisibility() != View.VISIBLE) {
                mLeftFragmentContainer.setVisibility(View.VISIBLE);
            }
            if (mRightFragmentContainer.getVisibility() != View.GONE) {
                mRightFragmentContainer.setVisibility(View.GONE);
            }
        }
    }


    private OCFileListFragment getListOfFilesFragment() {
        Fragment listOfFiles = getSupportFragmentManager().findFragmentByTag(
                FileDisplayActivity.TAG_LIST_OF_FILES);
        if (listOfFiles != null) {
            return (OCFileListFragment)listOfFiles;
        }
        Log_OC.wtf(TAG, "Access to unexisting list of files fragment!!");
        return null;
    }

    public FileFragment getSecondFragment() {
        Fragment second = getSupportFragmentManager().findFragmentByTag(
                FileDisplayActivity.TAG_SECOND_FRAGMENT);
        if (second != null) {
            return (FileFragment)second;
        }
        return null;
    }

    protected void cleanSecondFragment() {
        Fragment second = getSecondFragment();
        if (second != null) {
            FragmentTransaction tr = getSupportFragmentManager().beginTransaction();
            tr.remove(second);
            tr.commit();
        }
        updateFragmentsVisibility(false);
        updateNavigationElementsInActionBar(null);
    }

    protected void refreshListOfFilesFragment() {
        OCFileListFragment fileListFragment = getListOfFilesFragment();
        if (fileListFragment != null) {
            fileListFragment.listDirectory();
            // TODO Enable when "On Device" is recovered ?
            // fileListFragment.listDirectory(MainApp.getOnlyOnDevice());
        }
    }

    protected void refreshSecondFragment(String downloadEvent, String downloadedRemotePath,
                                         boolean success) {
        FileFragment secondFragment = getSecondFragment();
        boolean waitedPreview = (mWaitingToPreview != null &&
                mWaitingToPreview.getRemotePath().equals(downloadedRemotePath));
        if (secondFragment != null && secondFragment instanceof FileDetailFragment) {
            FileDetailFragment detailsFragment = (FileDetailFragment) secondFragment;
            OCFile fileInFragment = detailsFragment.getFile();
            if (fileInFragment != null &&
                    !downloadedRemotePath.equals(fileInFragment.getRemotePath())) {
                // the user browsed to other file ; forget the automatic preview 
                mWaitingToPreview = null;

            } else if (downloadEvent.equals(FileDownloader.getDownloadAddedMessage())) {
                // grant that the right panel updates the progress bar
                detailsFragment.listenForTransferProgress();
                detailsFragment.updateFileDetails(true, false);

            } else if (downloadEvent.equals(FileDownloader.getDownloadFinishMessage())) {
                //  update the right panel
                boolean detailsFragmentChanged = false;
                if (waitedPreview) {
                    if (success) {
                        mWaitingToPreview = getStorageManager().getFileById(
                                mWaitingToPreview.getFileId());   // update the file from database,
                                                                  // for the local storage path
                        if (PreviewMediaFragment.canBePreviewed(mWaitingToPreview)) {
                            startMediaPreview(mWaitingToPreview, 0, true);
                            detailsFragmentChanged = true;
                        } else {
                            getFileOperationsHelper().openFile(mWaitingToPreview);
                        }
                    }
                    mWaitingToPreview = null;
                }
                if (!detailsFragmentChanged) {
                    detailsFragment.updateFileDetails(false, (success));
                }
            }
        }
    }

    @Override
    public boolean onPrepareOptionsMenu(Menu menu) {
        boolean drawerOpen = mDrawerLayout.isDrawerOpen(GravityCompat.START);
        menu.findItem(R.id.action_upload).setVisible(!drawerOpen);
        menu.findItem(R.id.action_create_dir).setVisible(!drawerOpen);
        menu.findItem(R.id.action_sort).setVisible(!drawerOpen);
        
        return super.onPrepareOptionsMenu(menu);
    }

    @Override
    public boolean onCreateOptionsMenu(Menu menu) {
        MenuInflater inflater = getMenuInflater();
        inflater.inflate(R.menu.main_menu, menu);
        return true;
    }
    

    @Override
    public boolean onOptionsItemSelected(MenuItem item) {
        boolean retval = true;
        switch (item.getItemId()) {
        case R.id.action_create_dir: {
            CreateFolderDialogFragment dialog = CreateFolderDialogFragment.newInstance(getCurrentDir());
            dialog.show(getSupportFragmentManager(), DIALOG_CREATE_FOLDER);
            break;
        }
        case R.id.action_upload: {
            UploadSourceDialogFragment dialog = UploadSourceDialogFragment.newInstance(getAccount());
            dialog.show(getSupportFragmentManager(), DIALOG_UPLOAD_SOURCE);

            break;
        }
        case android.R.id.home: {
            if (mDrawerLayout.isDrawerOpen(GravityCompat.START)) {
                mDrawerLayout.closeDrawer(GravityCompat.START);
            } else {
                mDrawerLayout.openDrawer(GravityCompat.START);
            }
            // TODO add hamburger to left of android.R.id.home
            break;
        }
        case R.id.action_sort: {
            SharedPreferences appPreferences = PreferenceManager
                    .getDefaultSharedPreferences(this);
            
            // Read sorting order, default to sort by name ascending
            Integer sortOrder = appPreferences
                    .getInt("sortOrder", FileStorageUtils.SORT_NAME);
            
            AlertDialog.Builder builder = new AlertDialog.Builder(this);
            builder.setTitle(R.string.actionbar_sort_title)
            .setSingleChoiceItems(R.array.actionbar_sortby, sortOrder , new DialogInterface.OnClickListener() {
                public void onClick(DialogInterface dialog, int which) {
                    switch (which){
                        case 0:
                            sortByName(true);
                            break;
                        case 1:
                            sortByDate(false);
                            break;
                    }

                    dialog.dismiss();
                }
            });
            builder.create().show();
            break;
        }
        default:
            retval = super.onOptionsItemSelected(item);
        }
        return retval;
    }

    private void startSynchronization() {
        Log_OC.d(TAG, "Got to start sync");
        if (android.os.Build.VERSION.SDK_INT < android.os.Build.VERSION_CODES.KITKAT) {
            Log_OC.d(TAG, "Canceling all syncs for " + MainApp.getAuthority());
            ContentResolver.cancelSync(null, MainApp.getAuthority());
            // cancel the current synchronizations of any ownCloud account
            Bundle bundle = new Bundle();
            bundle.putBoolean(ContentResolver.SYNC_EXTRAS_MANUAL, true);
            bundle.putBoolean(ContentResolver.SYNC_EXTRAS_EXPEDITED, true);
            Log_OC.d(TAG, "Requesting sync for " + getAccount().name + " at " +
                    MainApp.getAuthority());
            ContentResolver.requestSync(
                    getAccount(),
                    MainApp.getAuthority(), bundle);
        } else {
            Log_OC.d(TAG, "Requesting sync for " + getAccount().name + " at " +
                    MainApp.getAuthority() + " with new API");
            SyncRequest.Builder builder = new SyncRequest.Builder();
            builder.setSyncAdapter(getAccount(), MainApp.getAuthority());
            builder.setExpedited(true);
            builder.setManual(true);
            builder.syncOnce();

            // Fix bug in Android Lollipop when you click on refresh the whole account
            Bundle extras = new Bundle();
            builder.setExtras(extras);

            SyncRequest request = builder.build();
            ContentResolver.requestSync(request);
        }
    }


    @Override
    public boolean onNavigationItemSelected(int itemPosition, long itemId) {
        if (itemPosition != 0) {
            String targetPath = "";
            for (int i=itemPosition; i < mDirectories.getCount() - 1; i++) {
                targetPath = mDirectories.getItem(i) + OCFile.PATH_SEPARATOR + targetPath; 
            }
            targetPath = OCFile.PATH_SEPARATOR + targetPath;
            OCFile targetFolder = getStorageManager().getFileByPath(targetPath);
            if (targetFolder != null) {
                browseTo(targetFolder);
            }
            
            // the next operation triggers a new call to this method, but it's necessary to 
            // ensure that the name exposed in the action bar is the current directory when the 
            // user selected it in the navigation list
            if (getSupportActionBar().getNavigationMode() == ActionBar.NAVIGATION_MODE_LIST  &&
                    itemPosition != 0)
                getSupportActionBar().setSelectedNavigationItem(0);
        }
        return true;
    }

    /**
     * Called, when the user selected something for uploading
     *
     */
    @TargetApi(Build.VERSION_CODES.JELLY_BEAN)
    @Override
    protected void onActivityResult(int requestCode, int resultCode, Intent data) {

        if (requestCode == ACTION_SELECT_CONTENT_FROM_APPS && (resultCode == RESULT_OK ||
                resultCode == UploadFilesActivity.RESULT_OK_AND_MOVE)) {
            //getClipData is only supported on api level 16+, Jelly Bean
            if (data.getData() == null && Build.VERSION.SDK_INT >= Build.VERSION_CODES.JELLY_BEAN){
                for( int i = 0; i < data.getClipData().getItemCount(); i++){
                    Intent intent = new Intent();
                    intent.setData(data.getClipData().getItemAt(i).getUri());
                    requestSimpleUpload(intent, resultCode);
                }
            }else {
                requestSimpleUpload(data, resultCode);
            }
        } else if (requestCode == ACTION_SELECT_MULTIPLE_FILES && (resultCode == RESULT_OK ||
                resultCode == UploadFilesActivity.RESULT_OK_AND_MOVE)) {
            requestMultipleUpload(data, resultCode);

        } else if (requestCode == ACTION_MOVE_FILES && resultCode == RESULT_OK){

            final Intent fData = data;
            final int fResultCode = resultCode; 
            getHandler().postDelayed(
                new Runnable() {
                    @Override
                    public void run() {
                        requestMoveOperation(fData, fResultCode);
                    }
                }, 
                DELAY_TO_REQUEST_OPERATION_ON_ACTIVITY_RESULTS
            );

        } else {
            super.onActivityResult(requestCode, resultCode, data);
        }

    }

    private void requestMultipleUpload(Intent data, int resultCode) {
        String[] filePaths = data.getStringArrayExtra(UploadFilesActivity.EXTRA_CHOSEN_FILES);
        if (filePaths != null) {
            String[] remotePaths = new String[filePaths.length];
            String remotePathBase = "";

            for (int j = mDirectories.getCount() - 2; j >= 0; --j) {
                remotePathBase += OCFile.PATH_SEPARATOR + mDirectories.getItem(j);
            }
            if (!remotePathBase.endsWith(OCFile.PATH_SEPARATOR))
                remotePathBase += OCFile.PATH_SEPARATOR;
            for (int j = 0; j< remotePaths.length; j++) {
                remotePaths[j] = remotePathBase + (new File(filePaths[j])).getName();
            }

            Intent i = new Intent(this, FileUploader.class);
            i.putExtra(FileUploader.KEY_ACCOUNT, getAccount());
            i.putExtra(FileUploader.KEY_LOCAL_FILE, filePaths);
            i.putExtra(FileUploader.KEY_REMOTE_FILE, remotePaths);
            i.putExtra(FileUploader.KEY_UPLOAD_TYPE, FileUploader.UPLOAD_MULTIPLE_FILES);
            if (resultCode == UploadFilesActivity.RESULT_OK_AND_MOVE)
                i.putExtra(FileUploader.KEY_LOCAL_BEHAVIOUR, FileUploader.LOCAL_BEHAVIOUR_MOVE);
            startService(i);

        } else {
            Log_OC.d(TAG, "User clicked on 'Update' with no selection");
            Toast t = Toast.makeText(this, getString(R.string.filedisplay_no_file_selected), Toast.LENGTH_LONG);
            t.show();
            return;
        }
    }


    private void requestSimpleUpload(Intent data, int resultCode) {
        String filePath = null;
        String mimeType = null;

        Uri selectedImageUri = data.getData();

        try {
            mimeType = getContentResolver().getType(selectedImageUri);

            String fileManagerString = selectedImageUri.getPath();
            String selectedImagePath = UriUtils.getLocalPath(selectedImageUri, this);

            if (selectedImagePath != null)
                filePath = selectedImagePath;
            else
                filePath = fileManagerString;

        } catch (Exception e) {
            Log_OC.e(TAG, "Unexpected exception when trying to read the result of " +
                    "Intent.ACTION_GET_CONTENT", e);

        } finally {
            if (filePath == null) {
                Log_OC.e(TAG, "Couldn't resolve path to file");
                Toast t = Toast.makeText(
                        this, getString(R.string.filedisplay_unexpected_bad_get_content),
                        Toast.LENGTH_LONG
                );
                t.show();
                return;
            }
        }

        Intent i = new Intent(this, FileUploader.class);
        i.putExtra(FileUploader.KEY_ACCOUNT, getAccount());
        OCFile currentDir = getCurrentDir();
        String remotePath =  (currentDir != null) ? currentDir.getRemotePath() : OCFile.ROOT_PATH;

        if (filePath.startsWith(UriUtils.URI_CONTENT_SCHEME)) {
            Cursor cursor = getContentResolver().query(Uri.parse(filePath), null, null, null, null);
            try {
                if (cursor != null && cursor.moveToFirst()) {
                    String displayName = cursor.getString(cursor.getColumnIndex(
                            OpenableColumns.DISPLAY_NAME));
                    Log_OC.v(TAG, "Display Name: " + displayName );

                    displayName.replace(File.separatorChar, '_');
                    displayName.replace(File.pathSeparatorChar, '_');
                    remotePath += displayName + DisplayUtils.getComposedFileExtension(filePath);

                }
                // and what happens in case of error?; wrong target name for the upload
            } finally {
                cursor.close();
            }

        } else {
            remotePath += new File(filePath).getName();
        }

        i.putExtra(FileUploader.KEY_LOCAL_FILE, filePath);
        i.putExtra(FileUploader.KEY_REMOTE_FILE, remotePath);
        i.putExtra(FileUploader.KEY_MIME_TYPE, mimeType);
        i.putExtra(FileUploader.KEY_UPLOAD_TYPE, FileUploader.UPLOAD_SINGLE_FILE);
        if (resultCode == UploadFilesActivity.RESULT_OK_AND_MOVE)
        i.putExtra(FileUploader.KEY_LOCAL_BEHAVIOUR, FileUploader.LOCAL_BEHAVIOUR_MOVE);
        startService(i);
    }

    /**
     * Request the operation for moving the file/folder from one path to another
     * 
     * @param data              Intent received
     * @param resultCode        Result code received
     */
    private void requestMoveOperation(Intent data, int resultCode) {
        OCFile folderToMoveAt = (OCFile) data.getParcelableExtra(FolderPickerActivity.EXTRA_FOLDER);
        OCFile targetFile = (OCFile) data.getParcelableExtra(FolderPickerActivity.EXTRA_FILE);
        getFileOperationsHelper().moveFile(folderToMoveAt, targetFile);
    }

    @Override
    public void onBackPressed() {
        OCFileListFragment listOfFiles = getListOfFilesFragment(); 
        if (mDualPane || getSecondFragment() == null) {
            if (listOfFiles != null) {  // should never be null, indeed
                if (mDirectories.getCount() <= 1) {
                    finish();
                    return;
                }
                int levelsUp = listOfFiles.onBrowseUp();
                for (int i=0; i < levelsUp && mDirectories.getCount() > 1 ; i++) {
                    popDirname();
                }
            }
        }
        if (listOfFiles != null) {  // should never be null, indeed
            setFile(listOfFiles.getCurrentFile());
        }
        cleanSecondFragment();

    }

    @Override
    protected void onSaveInstanceState(Bundle outState) {
        // responsibility of restore is preferred in onCreate() before than in
        // onRestoreInstanceState when there are Fragments involved
        Log_OC.v(TAG, "onSaveInstanceState() start");
        super.onSaveInstanceState(outState);
        outState.putParcelable(FileDisplayActivity.KEY_WAITING_TO_PREVIEW, mWaitingToPreview);
        outState.putBoolean(FileDisplayActivity.KEY_SYNC_IN_PROGRESS, mSyncInProgress);
        //outState.putBoolean(FileDisplayActivity.KEY_REFRESH_SHARES_IN_PROGRESS,
        // mRefreshSharesInProgress);
        outState.putParcelable(FileDisplayActivity.KEY_WAITING_TO_SEND, mWaitingToSend);

        Log_OC.v(TAG, "onSaveInstanceState() end");
    }
    


    @Override
    protected void onResume() {
        Log_OC.v(TAG, "onResume() start");
        super.onResume();

        // refresh Navigation Drawer account list
        mNavigationDrawerAdapter.updateAccountList();

        // refresh list of files
        refreshListOfFilesFragment();

        // Listen for sync messages
        IntentFilter syncIntentFilter = new IntentFilter(FileSyncAdapter.EVENT_FULL_SYNC_START);
        syncIntentFilter.addAction(FileSyncAdapter.EVENT_FULL_SYNC_END);
        syncIntentFilter.addAction(FileSyncAdapter.EVENT_FULL_SYNC_FOLDER_CONTENTS_SYNCED);
        syncIntentFilter.addAction(RefreshFolderOperation.EVENT_SINGLE_FOLDER_CONTENTS_SYNCED);
        syncIntentFilter.addAction(RefreshFolderOperation.EVENT_SINGLE_FOLDER_SHARES_SYNCED);
        mSyncBroadcastReceiver = new SyncBroadcastReceiver();
        registerReceiver(mSyncBroadcastReceiver, syncIntentFilter);
        //LocalBroadcastManager.getInstance(this).registerReceiver(mSyncBroadcastReceiver,
        // syncIntentFilter);

        // Listen for upload messages
        IntentFilter uploadIntentFilter = new IntentFilter(FileUploader.getUploadFinishMessage());
        mUploadFinishReceiver = new UploadFinishReceiver();
        registerReceiver(mUploadFinishReceiver, uploadIntentFilter);

        // Listen for download messages
        IntentFilter downloadIntentFilter = new IntentFilter(FileDownloader.getDownloadAddedMessage());
        downloadIntentFilter.addAction(FileDownloader.getDownloadFinishMessage());
        mDownloadFinishReceiver = new DownloadFinishReceiver();
        registerReceiver(mDownloadFinishReceiver, downloadIntentFilter);
        
        Log_OC.v(TAG, "onResume() end");
    }


    @Override
    protected void onPause() {
        Log_OC.v(TAG, "onPause() start");
        if (mSyncBroadcastReceiver != null) {
            unregisterReceiver(mSyncBroadcastReceiver);
            //LocalBroadcastManager.getInstance(this).unregisterReceiver(mSyncBroadcastReceiver);
            mSyncBroadcastReceiver = null;
        }
        if (mUploadFinishReceiver != null) {
            unregisterReceiver(mUploadFinishReceiver);
            mUploadFinishReceiver = null;
        }
        if (mDownloadFinishReceiver != null) {
            unregisterReceiver(mDownloadFinishReceiver);
            mDownloadFinishReceiver = null;
        }
        
        super.onPause();
        Log_OC.v(TAG, "onPause() end");
    }

    /**
     * Pushes a directory to the drop down list
     * @param directory to push
     * @throws IllegalArgumentException If the {@link OCFile#isFolder()} returns false.
     */
    public void pushDirname(OCFile directory) {
        if(!directory.isFolder()){
            throw new IllegalArgumentException("Only directories may be pushed!");
        }
        mDirectories.insert(directory.getFileName(), 0);
        setFile(directory);
    }

    /**
     * Pops a directory name from the drop down list
     * @return True, unless the stack is empty
     */
    public boolean popDirname() {
        mDirectories.remove(mDirectories.getItem(0));
        return !mDirectories.isEmpty();
    }

    // Custom array adapter to override text colors
    private class CustomArrayAdapter<T> extends ArrayAdapter<T> {

        public CustomArrayAdapter(FileDisplayActivity ctx, int view) {
            super(ctx, view);
        }

        public View getView(int position, View convertView, ViewGroup parent) {
            View v = super.getView(position, convertView, parent);

            ((TextView) v).setTextColor(getResources().getColorStateList(
                    android.R.color.white));
            
            fixRoot((TextView) v );
            return v;
        }

        public View getDropDownView(int position, View convertView,
                ViewGroup parent) {
            View v = super.getDropDownView(position, convertView, parent);

            ((TextView) v).setTextColor(getResources().getColorStateList(
                    android.R.color.white));

            fixRoot((TextView) v );
            return v;
        }

        private void fixRoot(TextView v) {
            if (v.getText().equals(OCFile.PATH_SEPARATOR)) {
                v.setText(R.string.default_display_name_for_root_folder);
            }
        }

    }

    private class SyncBroadcastReceiver extends BroadcastReceiver {

        /**
         * {@link BroadcastReceiver} to enable syncing feedback in UI
         */
        @Override
        public void onReceive(Context context, Intent intent) {
            try {
                String event = intent.getAction();
                Log_OC.d(TAG, "Received broadcast " + event);
                String accountName = intent.getStringExtra(FileSyncAdapter.EXTRA_ACCOUNT_NAME);
                String synchFolderRemotePath =
                        intent.getStringExtra(FileSyncAdapter.EXTRA_FOLDER_PATH);
                RemoteOperationResult synchResult =
                        (RemoteOperationResult)intent.getSerializableExtra(
                                FileSyncAdapter.EXTRA_RESULT);
                boolean sameAccount = (getAccount() != null &&
                        accountName.equals(getAccount().name) && getStorageManager() != null);
    
                if (sameAccount) {
                    
                    if (FileSyncAdapter.EVENT_FULL_SYNC_START.equals(event)) {
                        mSyncInProgress = true;
                        
                    } else {
                        OCFile currentFile = (getFile() == null) ? null :
                                getStorageManager().getFileByPath(getFile().getRemotePath());
                        OCFile currentDir = (getCurrentDir() == null) ? null :
                                getStorageManager().getFileByPath(getCurrentDir().getRemotePath());
    
                        if (currentDir == null) {
                            // current folder was removed from the server 
                            Toast.makeText( FileDisplayActivity.this, 
                                            String.format(getString(R.string.sync_current_folder_was_removed),
                                                    mDirectories.getItem(0)),
                                            Toast.LENGTH_LONG)
                                .show();
                            browseToRoot();
                            
                        } else {
                            if (currentFile == null && !getFile().isFolder()) {
                                // currently selected file was removed in the server, and now we know it
                                cleanSecondFragment();
                                currentFile = currentDir;
                            }

                            if (synchFolderRemotePath != null &&
                                    currentDir.getRemotePath().equals(synchFolderRemotePath)) {
                                OCFileListFragment fileListFragment = getListOfFilesFragment();
                                if (fileListFragment != null) {
                                    fileListFragment.listDirectory();
                                    // TODO Enable when "On Device" is recovered ?
                                    // fileListFragment.listDirectory(currentDir, MainApp.getOnlyOnDevice());
                                }
                            }
                            setFile(currentFile);
                        }
                        
                        mSyncInProgress = (!FileSyncAdapter.EVENT_FULL_SYNC_END.equals(event) &&
                                !RefreshFolderOperation.EVENT_SINGLE_FOLDER_SHARES_SYNCED.equals(event));
                                
                        if (RefreshFolderOperation.EVENT_SINGLE_FOLDER_CONTENTS_SYNCED.
                                    equals(event) &&
                                /// TODO refactor and make common
                                synchResult != null && !synchResult.isSuccess() &&  
                                (synchResult.getCode() == ResultCode.UNAUTHORIZED   || 
                                    synchResult.isIdPRedirection()                  ||
                                    (synchResult.isException() && synchResult.getException() 
                                            instanceof AuthenticatorException))) {


                            try {
                                OwnCloudClient client;
                                OwnCloudAccount ocAccount =
                                        new OwnCloudAccount(getAccount(), context);
                                client = (OwnCloudClientManagerFactory.getDefaultSingleton().
                                        removeClientFor(ocAccount));

                                if (client != null) {
                                    OwnCloudCredentials cred = client.getCredentials();
                                    if (cred != null) {
                                        AccountManager am = AccountManager.get(context);
                                        if (cred.authTokenExpires()) {
                                            am.invalidateAuthToken(
                                                    getAccount().type,
                                                    cred.getAuthToken()
                                            );
                                        } else {
                                            am.clearPassword(getAccount());
                                        }
                                    }
                                }
                                requestCredentialsUpdate();

                            } catch (AccountNotFoundException e) {
                                Log_OC.e(TAG, "Account " + getAccount() + " was removed!", e);
                            }

                        }
                    }
                    removeStickyBroadcast(intent);
                    Log_OC.d(TAG, "Setting progress visibility to " + mSyncInProgress);
                    setSupportProgressBarIndeterminateVisibility(mSyncInProgress
                    /*|| mRefreshSharesInProgress*/);

                    setBackgroundText();
                        
                }
                
                if (synchResult != null) {
                    if (synchResult.getCode().equals(
                            RemoteOperationResult.ResultCode.SSL_RECOVERABLE_PEER_UNVERIFIED)) {
                        mLastSslUntrustedServerResult = synchResult;
                    }
                }
            } catch (RuntimeException e) {
                // avoid app crashes after changing the serial id of RemoteOperationResult 
                // in owncloud library with broadcast notifications pending to process
                removeStickyBroadcast(intent);
            }
        }
    }
    
    /**
     * Show a text message on screen view for notifying user if content is
     * loading or folder is empty
     */
    private void setBackgroundText() {
        OCFileListFragment ocFileListFragment = getListOfFilesFragment();
        if (ocFileListFragment != null) {
            int message = R.string.file_list_loading;
            if (!mSyncInProgress) {
                // In case file list is empty
                message = R.string.file_list_empty;
            }
            ocFileListFragment.setMessageForEmptyList(getString(message));
        } else {
            Log_OC.e(TAG, "OCFileListFragment is null");
        }
    }

    /**
     * Once the file upload has finished -> update view
     */
    private class UploadFinishReceiver extends BroadcastReceiver {
        /**
         * Once the file upload has finished -> update view
         *  @author David A. Velasco
         * {@link BroadcastReceiver} to enable upload feedback in UI
         */
        @Override
        public void onReceive(Context context, Intent intent) {
            try {
                String uploadedRemotePath = intent.getStringExtra(FileDownloader.EXTRA_REMOTE_PATH);
                String accountName = intent.getStringExtra(FileUploader.ACCOUNT_NAME);
                boolean sameAccount = getAccount() != null && accountName.equals(getAccount().name);
                OCFile currentDir = getCurrentDir();
                boolean isDescendant = (currentDir != null) && (uploadedRemotePath != null) && 
                        (uploadedRemotePath.startsWith(currentDir.getRemotePath()));
                
                if (sameAccount && isDescendant) {
                    refreshListOfFilesFragment();
                }
                
                boolean uploadWasFine = intent.getBooleanExtra(FileUploader.EXTRA_UPLOAD_RESULT,
                        false);
                boolean renamedInUpload = getFile().getRemotePath().
                        equals(intent.getStringExtra(FileUploader.EXTRA_OLD_REMOTE_PATH));
                boolean sameFile = getFile().getRemotePath().equals(uploadedRemotePath) || 
                        renamedInUpload;
                FileFragment details = getSecondFragment();
                boolean detailFragmentIsShown = (details != null && 
                        details instanceof FileDetailFragment);
                
                if (sameAccount && sameFile && detailFragmentIsShown) {
                    if (uploadWasFine) {
                        setFile(getStorageManager().getFileByPath(uploadedRemotePath));
                    }
                    if (renamedInUpload) {
                        String newName = (new File(uploadedRemotePath)).getName();
                        Toast msg = Toast.makeText(
                                context, 
                                String.format(
                                        getString(R.string.filedetails_renamed_in_upload_msg), 
                                        newName), 
                                Toast.LENGTH_LONG);
                        msg.show();
                    }
                    if (uploadWasFine || getFile().fileExists()) {
                        ((FileDetailFragment)details).updateFileDetails(false, true);
                    } else {
                        cleanSecondFragment();
                    }
                    
                    // Force the preview if the file is an image
                    if (uploadWasFine && PreviewImageFragment.canBePreviewed(getFile())) {
                        startImagePreview(getFile());
                    } // TODO what about other kind of previews?
                }
                
            } finally {
                if (intent != null) {
                    removeStickyBroadcast(intent);
                }
            }
            
        }
        
    }


    /**
     * Class waiting for broadcast events from the {@link FileDownloader} service.
     * 
     * Updates the UI when a download is started or finished, provided that it is relevant for the
     * current folder.
     */
    private class DownloadFinishReceiver extends BroadcastReceiver {

        //int refreshCounter = 0;
        @Override
        public void onReceive(Context context, Intent intent) {
            try {
                boolean sameAccount = isSameAccount(context, intent);
                String downloadedRemotePath =
                        intent.getStringExtra(FileDownloader.EXTRA_REMOTE_PATH);
                boolean isDescendant = isDescendant(downloadedRemotePath);

                if (sameAccount && isDescendant) {
                    String linkedToRemotePath =
                            intent.getStringExtra(FileDownloader.EXTRA_LINKED_TO_PATH);
                    if (linkedToRemotePath == null || isAscendant(linkedToRemotePath)) {
                        //Log_OC.v(TAG, "refresh #" + ++refreshCounter);
                        refreshListOfFilesFragment();
                    }
                    refreshSecondFragment(
                            intent.getAction(),
                            downloadedRemotePath,
                            intent.getBooleanExtra(FileDownloader.EXTRA_DOWNLOAD_RESULT, false)
                    );
                }
    
                if (mWaitingToSend != null) {
                    mWaitingToSend =
                            getStorageManager().getFileByPath(mWaitingToSend.getRemotePath());
                    if (mWaitingToSend.isDown()) { 
                        sendDownloadedFile();
                    }
                }
            
            } finally {
                if (intent != null) {
                    removeStickyBroadcast(intent);
                }
            }
        }

        private boolean isDescendant(String downloadedRemotePath) {
            OCFile currentDir = getCurrentDir();
            return (
                currentDir != null &&
                downloadedRemotePath != null &&
                downloadedRemotePath.startsWith(currentDir.getRemotePath())
            );
        }

        private boolean isAscendant(String linkedToRemotePath) {
            OCFile currentDir = getCurrentDir();
            return (
                currentDir != null &&
                currentDir.getRemotePath().startsWith(linkedToRemotePath)
            );
        }

        private boolean isSameAccount(Context context, Intent intent) {
            String accountName = intent.getStringExtra(FileDownloader.ACCOUNT_NAME);
            return (accountName != null && getAccount() != null &&
                    accountName.equals(getAccount().name));
        }
    }
    
    
    public void browseToRoot() {
        OCFileListFragment listOfFiles = getListOfFilesFragment(); 
        if (listOfFiles != null) {  // should never be null, indeed
            while (mDirectories.getCount() > 1) {
                popDirname();
            }
            OCFile root = getStorageManager().getFileByPath(OCFile.ROOT_PATH);
            listOfFiles.listDirectory(root);
            // TODO Enable when "On Device" is recovered ?
            // listOfFiles.listDirectory(root, MainApp.getOnlyOnDevice());
            setFile(listOfFiles.getCurrentFile());
            startSyncFolderOperation(root, false);
        }
        cleanSecondFragment();
    }
    
    
    public void browseTo(OCFile folder) {
        if (folder == null || !folder.isFolder()) {
            throw new IllegalArgumentException("Trying to browse to invalid folder " + folder);
        }
        OCFileListFragment listOfFiles = getListOfFilesFragment(); 
        if (listOfFiles != null) {
            setNavigationListWithFolder(folder);
            listOfFiles.listDirectory(folder);
            // TODO Enable when "On Device" is recovered ?
            // listOfFiles.listDirectory(folder, MainApp.getOnlyOnDevice());
            setFile(listOfFiles.getCurrentFile());
            startSyncFolderOperation(folder, false);
        } else {
            Log_OC.e(TAG, "Unexpected null when accessing list fragment");
        }
        cleanSecondFragment();
    }


    /**
     * {@inheritDoc}
     * 
     * Updates action bar and second fragment, if in dual pane mode.
     */
    @Override
    public void onBrowsedDownTo(OCFile directory) {
        pushDirname(directory);
        cleanSecondFragment();
        
        // Sync Folder
        startSyncFolderOperation(directory, false);
        
    }

    /**
     * Shows the information of the {@link OCFile} received as a 
     * parameter in the second fragment.
     * 
     * @param file          {@link OCFile} whose details will be shown
     */
    @Override
    public void showDetails(OCFile file) {
        Fragment detailFragment = new FileDetailFragment(file, getAccount());
        setSecondFragment(detailFragment);
        updateFragmentsVisibility(true);
        updateNavigationElementsInActionBar(file);
        setFile(file);
    }


    /**
     * TODO
     */
    private void updateNavigationElementsInActionBar(OCFile chosenFile) {
        ActionBar actionBar = getSupportActionBar();

        // For adding content description tag to a title field in the action bar
        int actionBarTitleId = getResources().getIdentifier("action_bar_title", "id", "android");

        if (chosenFile == null || mDualPane) {
            // only list of files - set for browsing through folders
            OCFile currentDir = getCurrentDir();
            boolean noRoot = (currentDir != null && currentDir.getParentId() != 0);
//            actionBar.setDisplayHomeAsUpEnabled(noRoot);
//            actionBar.setDisplayShowTitleEnabled(!noRoot); 
            actionBar.setDisplayHomeAsUpEnabled(true);
            actionBar.setDisplayShowTitleEnabled(true);
            if (!noRoot) {
                actionBar.setTitle(getString(R.string.default_display_name_for_root_folder));
                View actionBarTitleView = getWindow().getDecorView().findViewById(actionBarTitleId);
                if (actionBarTitleView != null) {    // it's null in Android 2.x
                    actionBarTitleView.setContentDescription(getString(R.string.default_display_name_for_root_folder));
                }
            }
            actionBar.setNavigationMode(!noRoot ? ActionBar.NAVIGATION_MODE_STANDARD :
                    ActionBar.NAVIGATION_MODE_LIST);
            actionBar.setListNavigationCallbacks(mDirectories, this);
            // assuming mDirectories is updated

        } else {
            actionBar.setDisplayHomeAsUpEnabled(true);
            actionBar.setDisplayShowTitleEnabled(true);
            actionBar.setTitle(chosenFile.getFileName());
            actionBar.setNavigationMode(ActionBar.NAVIGATION_MODE_STANDARD);
            View actionBarTitleView = getWindow().getDecorView().findViewById(actionBarTitleId);
            if (actionBarTitleView != null) {    // it's null in Android 2.x
                getWindow().getDecorView().findViewById(actionBarTitleId).
                        setContentDescription(chosenFile.getFileName());
            }
        }
    }


    @Override
    protected ServiceConnection newTransferenceServiceConnection() {
        return new ListServiceConnection();
    }

    /** Defines callbacks for service binding, passed to bindService() */
    private class ListServiceConnection implements ServiceConnection {

        @Override
        public void onServiceConnected(ComponentName component, IBinder service) {
            if (component.equals(new ComponentName(FileDisplayActivity.this, FileDownloader.class))) {
                Log_OC.d(TAG, "Download service connected");
                mDownloaderBinder = (FileDownloaderBinder) service;
                if (mWaitingToPreview != null)
                    if (getStorageManager() != null) {
                         // update the file
                        mWaitingToPreview =
                                getStorageManager().getFileById(mWaitingToPreview.getFileId());
                        if (!mWaitingToPreview.isDown()) {
                            requestForDownload();
                        }
                }

            } else if (component.equals(new ComponentName(FileDisplayActivity.this,
                    FileUploader.class))) {
                Log_OC.d(TAG, "Upload service connected");
                mUploaderBinder = (FileUploaderBinder) service;
            } else {
                return;
            }
            // a new chance to get the mDownloadBinder through
            // getFileDownloadBinder() - THIS IS A MESS
            OCFileListFragment listOfFiles = getListOfFilesFragment(); 
            if (listOfFiles != null) {
                listOfFiles.listDirectory();
                // TODO Enable when "On Device" is recovered ?
                // listOfFiles.listDirectory(MainApp.getOnlyOnDevice());
            }
            FileFragment secondFragment = getSecondFragment();
            if (secondFragment != null && secondFragment instanceof FileDetailFragment) {
                FileDetailFragment detailFragment = (FileDetailFragment)secondFragment;
                detailFragment.listenForTransferProgress();
                detailFragment.updateFileDetails(false, false);
            }
        }

        @Override
        public void onServiceDisconnected(ComponentName component) {
            if (component.equals(new ComponentName(FileDisplayActivity.this,
                    FileDownloader.class))) {
                Log_OC.d(TAG, "Download service disconnected");
                mDownloaderBinder = null;
            } else if (component.equals(new ComponentName(FileDisplayActivity.this,
                    FileUploader.class))) {
                Log_OC.d(TAG, "Upload service disconnected");
                mUploaderBinder = null;
            }
        }
    };    

    @Override
    public void onSavedCertificate() {
        startSyncFolderOperation(getCurrentDir(), false);
    }


    @Override
    public void onFailedSavingCertificate() {
        ConfirmationDialogFragment dialog = ConfirmationDialogFragment.newInstance(
                R.string.ssl_validator_not_saved, new String[]{}, R.string.common_ok, -1, -1
        );
        dialog.show(getSupportFragmentManager(), DIALOG_CERT_NOT_SAVED);
    }

    @Override
    public void onCancelCertificate() {
        // nothing to do
    }

    /**
     * Updates the view associated to the activity after the finish of some operation over files
     * in the current account.
     * 
     * @param operation     Removal operation performed.
     * @param result        Result of the removal.
     */
    @Override
    public void onRemoteOperationFinish(RemoteOperation operation, RemoteOperationResult result) {
        super.onRemoteOperationFinish(operation, result);
        
        if (operation instanceof RemoveFileOperation) {
            onRemoveFileOperationFinish((RemoveFileOperation)operation, result);

        } else if (operation instanceof RenameFileOperation) {
            onRenameFileOperationFinish((RenameFileOperation)operation, result);

        } else if (operation instanceof SynchronizeFileOperation) {
            onSynchronizeFileOperationFinish((SynchronizeFileOperation)operation, result);

        } else if (operation instanceof CreateFolderOperation) {
            onCreateFolderOperationFinish((CreateFolderOperation)operation, result);
            
        } else if (operation instanceof CreateShareOperation) {
            onCreateShareOperationFinish((CreateShareOperation) operation, result);
            
        } else if (operation instanceof UnshareLinkOperation) {
            onUnshareLinkOperationFinish((UnshareLinkOperation)operation, result);
        
        } else if (operation instanceof MoveFileOperation) {
            onMoveFileOperationFinish((MoveFileOperation)operation, result);
        }
        
    }

    
    private void onCreateShareOperationFinish(CreateShareOperation operation,
                                              RemoteOperationResult result) {
        if (result.isSuccess()) {
            refreshShowDetails();
            refreshListOfFilesFragment();
        }
    }

    
    private void onUnshareLinkOperationFinish(UnshareLinkOperation operation,
                                              RemoteOperationResult result) {
        if (result.isSuccess()) {
            refreshShowDetails();
            refreshListOfFilesFragment();
            
        } else if (result.getCode() == ResultCode.SHARE_NOT_FOUND) {
            cleanSecondFragment();
            refreshListOfFilesFragment();
        }
    }
    
    private void refreshShowDetails() {
        FileFragment details = getSecondFragment();
        if (details != null) {
            OCFile file = details.getFile();
            if (file != null) {
                file = getStorageManager().getFileByPath(file.getRemotePath()); 
                if (details instanceof PreviewMediaFragment) {
                    // Refresh  OCFile of the fragment
                    ((PreviewMediaFragment) details).updateFile(file);
                } else {
                    showDetails(file);
                } 
            }
            invalidateOptionsMenu();
        } 
    }
    
    /**
     * Updates the view associated to the activity after the finish of an operation trying to
     * remove a file.
     * 
     * @param operation     Removal operation performed.
     * @param result        Result of the removal.
     */
    private void onRemoveFileOperationFinish(RemoveFileOperation operation,
                                             RemoteOperationResult result) {
        dismissLoadingDialog();
        
        Toast msg = Toast.makeText(this,
                ErrorMessageAdapter.getErrorCauseMessage(result, operation, getResources()),
                Toast.LENGTH_LONG); 
        msg.show();
        
        if (result.isSuccess()) {
            OCFile removedFile = operation.getFile();
            FileFragment second = getSecondFragment();
            if (second != null && removedFile.equals(second.getFile())) {
                if (second instanceof PreviewMediaFragment) {
                    ((PreviewMediaFragment)second).stopPreview(true);
                }
                setFile(getStorageManager().getFileById(removedFile.getParentId()));
                cleanSecondFragment();
            }
            if (getStorageManager().getFileById(removedFile.getParentId()).equals(getCurrentDir())) {
                refreshListOfFilesFragment();
            }
            invalidateOptionsMenu();
        } else {
            if (result.isSslRecoverableException()) {
                mLastSslUntrustedServerResult = result;
                showUntrustedCertDialog(mLastSslUntrustedServerResult);
            }
        }
    }
    
    
    /**
     * Updates the view associated to the activity after the finish of an operation trying to move a 
     * file.
     * 
     * @param operation     Move operation performed.
     * @param result        Result of the move operation.
     */
    private void onMoveFileOperationFinish(MoveFileOperation operation,
                                           RemoteOperationResult result) {
        if (result.isSuccess()) {
            dismissLoadingDialog();
            refreshListOfFilesFragment();
        } else {
            dismissLoadingDialog();
            try {
                Toast msg = Toast.makeText(FileDisplayActivity.this, 
                        ErrorMessageAdapter.getErrorCauseMessage(result, operation, getResources()), 
                        Toast.LENGTH_LONG); 
                msg.show();

            } catch (NotFoundException e) {
                Log_OC.e(TAG, "Error while trying to show fail message " , e);
            }
        }
    }


    /**
     * Updates the view associated to the activity after the finish of an operation trying to rename
     * a file.
     * 
     * @param operation     Renaming operation performed.
     * @param result        Result of the renaming.
     */
    private void onRenameFileOperationFinish(RenameFileOperation operation,
                                             RemoteOperationResult result) {
        dismissLoadingDialog();
        OCFile renamedFile = operation.getFile();
        if (result.isSuccess()) {
            FileFragment details = getSecondFragment();
            if (details != null) {
                if (details instanceof FileDetailFragment &&
                        renamedFile.equals(details.getFile()) ) {
                    ((FileDetailFragment) details).updateFileDetails(renamedFile, getAccount());
                    showDetails(renamedFile);

                } else if (details instanceof PreviewMediaFragment &&
                        renamedFile.equals(details.getFile())) {
                    ((PreviewMediaFragment) details).updateFile(renamedFile);
                    if (PreviewMediaFragment.canBePreviewed(renamedFile)) {
                        int position = ((PreviewMediaFragment)details).getPosition();
                        startMediaPreview(renamedFile, position, true);
                    } else {
                        getFileOperationsHelper().openFile(renamedFile);
                    }
                }
            }
            
            if (getStorageManager().getFileById(renamedFile.getParentId()).equals(getCurrentDir())){
                refreshListOfFilesFragment();
            }

        } else {
            Toast msg = Toast.makeText(this,
                    ErrorMessageAdapter.getErrorCauseMessage(result, operation, getResources()),
                    Toast.LENGTH_LONG); 
            msg.show();
            
            if (result.isSslRecoverableException()) {
                mLastSslUntrustedServerResult = result;
                showUntrustedCertDialog(mLastSslUntrustedServerResult);
            }
        }
    }

    private void onSynchronizeFileOperationFinish(SynchronizeFileOperation operation,
                                                  RemoteOperationResult result) {
        dismissLoadingDialog();
        OCFile syncedFile = operation.getLocalFile();
        if (!result.isSuccess()) {
            if (result.getCode() == ResultCode.SYNC_CONFLICT) {
                Intent i = new Intent(this, ConflictsResolveActivity.class);
                i.putExtra(ConflictsResolveActivity.EXTRA_FILE, syncedFile);
                i.putExtra(ConflictsResolveActivity.EXTRA_ACCOUNT, getAccount());
                startActivity(i);

            } 
            
        } else {
            if (operation.transferWasRequested()) {
                onTransferStateChanged(syncedFile, true, true);
                
            } else {
                Toast msg = Toast.makeText(this, ErrorMessageAdapter.getErrorCauseMessage(result,
                                operation, getResources()), Toast.LENGTH_LONG);
                msg.show();
            }
        }
    }

    /**
     * Updates the view associated to the activity after the finish of an operation trying create a
     * new folder
     * 
     * @param operation     Creation operation performed.
     * @param result        Result of the creation.
     */
    private void onCreateFolderOperationFinish(CreateFolderOperation operation,
                                               RemoteOperationResult result) {
        if (result.isSuccess()) {
            dismissLoadingDialog();
            refreshListOfFilesFragment();
        } else {
            dismissLoadingDialog();
            try {
                Toast msg = Toast.makeText(FileDisplayActivity.this, 
                        ErrorMessageAdapter.getErrorCauseMessage(result, operation, getResources()), 
                        Toast.LENGTH_LONG); 
                msg.show();

            } catch (NotFoundException e) {
                Log_OC.e(TAG, "Error while trying to show fail message " , e);
            }
        }
    }

    
    /**
     * {@inheritDoc}
     */
    @Override
    public void onTransferStateChanged(OCFile file, boolean downloading, boolean uploading) {
        refreshListOfFilesFragment();
        FileFragment details = getSecondFragment();
        if (details != null && details instanceof FileDetailFragment &&
                file.equals(details.getFile()) ) {
            if (downloading || uploading) {
                ((FileDetailFragment)details).updateFileDetails(file, getAccount());
            } else {
                if (!file.fileExists()) {
                    cleanSecondFragment();
                } else {
                    ((FileDetailFragment)details).updateFileDetails(false, true);
                }
            }
        }
            
    }


    private void requestForDownload() {
        Account account = getAccount();
        //if (!mWaitingToPreview.isDownloading()) {
        if (!mDownloaderBinder.isDownloading(account, mWaitingToPreview)) {
            Intent i = new Intent(this, FileDownloader.class);
            i.putExtra(FileDownloader.EXTRA_ACCOUNT, account);
            i.putExtra(FileDownloader.EXTRA_FILE, mWaitingToPreview);
            startService(i);
        }
    }


    private OCFile getCurrentDir() {
        OCFile file = getFile();
        if (file != null) {
            if (file.isFolder()) {
                return file;
            } else if (getStorageManager() != null) {
                String parentPath = file.getRemotePath().substring(0,
                        file.getRemotePath().lastIndexOf(file.getFileName()));
                return getStorageManager().getFileByPath(parentPath);
            }
        }
        return null;
    }
    
    public void startSyncFolderOperation(OCFile folder, boolean ignoreETag) {
        long currentSyncTime = System.currentTimeMillis(); 
        
        mSyncInProgress = true;
                
        // perform folder synchronization
        RemoteOperation synchFolderOp = new RefreshFolderOperation( folder,
                currentSyncTime,
                false,
                getFileOperationsHelper().isSharedSupported(),
                ignoreETag,
                getStorageManager(),
                getAccount(),
                getApplicationContext()
        );
        synchFolderOp.execute(getAccount(), MainApp.getAppContext(), this, null, null);
        
        setSupportProgressBarIndeterminateVisibility(true);

        setBackgroundText();
    }

    /**
     * Show untrusted cert dialog 
     */
    public void showUntrustedCertDialog(RemoteOperationResult result) {
        // Show a dialog with the certificate info
        SslUntrustedCertDialog dialog = SslUntrustedCertDialog.newInstanceForFullSslError(
                (CertificateCombinedException) result.getException());
        FragmentManager fm = getSupportFragmentManager();
        FragmentTransaction ft = fm.beginTransaction();
        dialog.show(ft, DIALOG_UNTRUSTED_CERT);
    }
    
    private void requestForDownload(OCFile file) {
        Account account = getAccount();
        if (!mDownloaderBinder.isDownloading(account, mWaitingToPreview)) {
            Intent i = new Intent(this, FileDownloader.class);
            i.putExtra(FileDownloader.EXTRA_ACCOUNT, account);
            i.putExtra(FileDownloader.EXTRA_FILE, file);
            startService(i);
        }
    }
    
    private void sendDownloadedFile(){
        getFileOperationsHelper().sendDownloadedFile(mWaitingToSend);
        mWaitingToSend = null;
    }

    
    /**
     * Requests the download of the received {@link OCFile} , updates the UI
     * to monitor the download progress and prepares the activity to send the file
     * when the download finishes.
     * 
     * @param file          {@link OCFile} to download and preview.
     */
    public void startDownloadForSending(OCFile file) {
        mWaitingToSend = file;
        requestForDownload(mWaitingToSend);
        boolean hasSecondFragment = (getSecondFragment()!= null);
        updateFragmentsVisibility(hasSecondFragment);
    }
    
    /**
     * Opens the image gallery showing the image {@link OCFile} received as parameter.
     * 
     * @param file                      Image {@link OCFile} to show.
     */
    public void startImagePreview(OCFile file) {
        Intent showDetailsIntent = new Intent(this, PreviewImageActivity.class);
        showDetailsIntent.putExtra(EXTRA_FILE, file);
        showDetailsIntent.putExtra(EXTRA_ACCOUNT, getAccount());
        startActivity(showDetailsIntent);
        
    }

    /**
     * Stars the preview of an already down media {@link OCFile}.
     * 
     * @param file                      Media {@link OCFile} to preview.
     * @param startPlaybackPosition     Media position where the playback will be started,
     *                                  in milliseconds.
     * @param autoplay                  When 'true', the playback will start without user
     *                                  interactions.
     */
    public void startMediaPreview(OCFile file, int startPlaybackPosition, boolean autoplay) {
        Fragment mediaFragment = new PreviewMediaFragment(file, getAccount(), startPlaybackPosition,
                autoplay);
        setSecondFragment(mediaFragment);
        updateFragmentsVisibility(true);
        updateNavigationElementsInActionBar(file);
        setFile(file);
    }

    /**
     * Requests the download of the received {@link OCFile} , updates the UI
     * to monitor the download progress and prepares the activity to preview
     * or open the file when the download finishes.
     * 
     * @param file          {@link OCFile} to download and preview.
     */
    public void startDownloadForPreview(OCFile file) {
        Fragment detailFragment = new FileDetailFragment(file, getAccount());
        setSecondFragment(detailFragment);
        mWaitingToPreview = file;
        requestForDownload();
        updateFragmentsVisibility(true);
        updateNavigationElementsInActionBar(file);
        setFile(file);
    }


    public void cancelTransference(OCFile file) {
        getFileOperationsHelper().cancelTransference(file);
        if (mWaitingToPreview != null && 
                mWaitingToPreview.getRemotePath().equals(file.getRemotePath())) {
            mWaitingToPreview = null;
        }
        if (mWaitingToSend != null &&
                mWaitingToSend.getRemotePath().equals(file.getRemotePath())) {
            mWaitingToSend = null;
        }
        onTransferStateChanged(file, false, false);
    }

    @Override
    public void onRefresh(boolean ignoreETag) {
        refreshList(ignoreETag);
    }

    @Override
    public void onRefresh() {
        refreshList(true);
    }

    private void refreshList(boolean ignoreETag) {
        OCFileListFragment listOfFiles = getListOfFilesFragment();
        if (listOfFiles != null) {
            OCFile folder = listOfFiles.getCurrentFile();
            if (folder != null) {
                /*mFile = mContainerActivity.getStorageManager().getFileById(mFile.getFileId());
                listDirectory(mFile);*/
                startSyncFolderOperation(folder, ignoreETag);
            }
        }
    }

    private void sortByDate(boolean ascending){
        getListOfFilesFragment().sortByDate(ascending);
    }

    private void sortBySize(boolean ascending){
        getListOfFilesFragment().sortBySize(ascending);
    }

    private void sortByName(boolean ascending){
        getListOfFilesFragment().sortByName(ascending);
    }
    
    public void restart(){
        Intent i = new Intent(this, FileDisplayActivity.class);
        i.addFlags(Intent.FLAG_ACTIVITY_CLEAR_TOP);
        startActivity(i);
    }

    public void closeDrawer() {
        mDrawerLayout.closeDrawers();
    }

    private class DrawerItemClickListener implements ListView.OnItemClickListener {
        @Override
        public void onItemClick(AdapterView<?> parent, View view, int position, long id) {
            if (mShowAccounts && position > 0){
                position = position - 1;
            }
            switch (position){
                case 0: // Accounts
                    mShowAccounts = !mShowAccounts;
                    mNavigationDrawerAdapter.setShowAccounts(mShowAccounts);
                    mNavigationDrawerAdapter.notifyDataSetChanged();
                    break;

                case 1: // All Files
                    // TODO Enable when "On Device" is recovered ?
                    //MainApp.showOnlyFilesOnDevice(false);
                    mDrawerLayout.closeDrawers();
                    break;

                // TODO Enable when "On Device" is recovered ?
//                case 2:
//                    MainApp.showOnlyFilesOnDevice(true);
//                    mDrawerLayout.closeDrawers();
//                    break;

                case 2: // Settings
                    Intent settingsIntent = new Intent(getApplicationContext(),
                            Preferences.class);
                    startActivity(settingsIntent);
                    break;

                case 3: // Logs
                    Intent loggerIntent = new Intent(getApplicationContext(),
                            LogHistoryActivity.class);
                    startActivity(loggerIntent);
                    break;
            }
        }
    }
}<|MERGE_RESOLUTION|>--- conflicted
+++ resolved
@@ -53,14 +53,9 @@
 import android.support.v4.app.Fragment;
 import android.support.v4.app.FragmentManager;
 import android.support.v4.app.FragmentTransaction;
-<<<<<<< HEAD
+
 import android.support.v4.view.GravityCompat;
 import android.support.v4.widget.DrawerLayout;
-import android.view.View;
-import android.view.ViewGroup;
-import android.widget.AdapterView;
-import android.widget.AdapterView.OnItemClickListener;
-=======
 import android.support.v7.app.ActionBar;
 import android.view.Menu;
 import android.view.MenuInflater;
@@ -68,7 +63,8 @@
 import android.view.View;
 import android.view.ViewGroup;
 import android.view.Window;
->>>>>>> e7493203
+
+import android.widget.AdapterView;
 import android.widget.ArrayAdapter;
 import android.widget.ImageView;
 import android.widget.LinearLayout;
@@ -189,14 +185,9 @@
     protected void onCreate(Bundle savedInstanceState) {
         Log_OC.v(TAG, "onCreate() start");
         requestWindowFeature(Window.FEATURE_INDETERMINATE_PROGRESS);
-<<<<<<< HEAD
-        
-        super.onCreate(savedInstanceState); // this calls onAccountChanged() when ownCloud Account is valid
-=======
 
         super.onCreate(savedInstanceState); // this calls onAccountChanged() when ownCloud Account
                                             // is valid
->>>>>>> e7493203
 
         /// grant that FileObserverService is watching favorite files
         if (savedInstanceState == null) {
@@ -234,17 +225,6 @@
         }
 
         // Action bar setup
-<<<<<<< HEAD
-        mDirectories = new CustomArrayAdapter<String>(this, R.layout.sherlock_spinner_dropdown_item);
-        getSupportActionBar().setDisplayHomeAsUpEnabled(true);
-        getSupportActionBar().setHomeButtonEnabled(true);       // mandatory since Android ICS, according to the official documentation
-        getSupportActionBar().setDisplayShowCustomEnabled(true); // CRUCIAL - for displaying your custom actionbar
-        getSupportActionBar().setDisplayShowTitleEnabled(true);
-        setSupportProgressBarIndeterminateVisibility(mSyncInProgress /*|| mRefreshSharesInProgress*/);    // always AFTER setContentView(...) ; to work around bug in its implementation
-
-        // TODO Remove??, it is done in onPostCreate
-        mDrawerToggle.syncState();
-=======
         mDirectories = new CustomArrayAdapter<String>(this,
                 R.layout.support_simple_spinner_dropdown_item);
         getSupportActionBar().setHomeButtonEnabled(true);       // mandatory since Android ICS,
@@ -253,7 +233,9 @@
         setSupportProgressBarIndeterminateVisibility(mSyncInProgress
         /*|| mRefreshSharesInProgress*/);
         // always AFTER setContentView(...) ; to work around bug in its implementation
->>>>>>> e7493203
+
+        // TODO Remove??, it is done in onPostCreate
+        mDrawerToggle.syncState();
         
         setBackgroundText();
 
@@ -826,7 +808,8 @@
 
         } else {
             Log_OC.d(TAG, "User clicked on 'Update' with no selection");
-            Toast t = Toast.makeText(this, getString(R.string.filedisplay_no_file_selected), Toast.LENGTH_LONG);
+            Toast t = Toast.makeText(this, getString(R.string.filedisplay_no_file_selected),
+                    Toast.LENGTH_LONG);
             t.show();
             return;
         }
@@ -1102,7 +1085,8 @@
                         if (currentDir == null) {
                             // current folder was removed from the server 
                             Toast.makeText( FileDisplayActivity.this, 
-                                            String.format(getString(R.string.sync_current_folder_was_removed),
+                                            String.format(
+                                                    getString(R.string.sync_current_folder_was_removed),
                                                     mDirectories.getItem(0)),
                                             Toast.LENGTH_LONG)
                                 .show();
@@ -1110,7 +1094,8 @@
                             
                         } else {
                             if (currentFile == null && !getFile().isFolder()) {
-                                // currently selected file was removed in the server, and now we know it
+                                // currently selected file was removed in the server, and now we
+                                // know it
                                 cleanSecondFragment();
                                 currentFile = currentDir;
                             }
@@ -1121,14 +1106,16 @@
                                 if (fileListFragment != null) {
                                     fileListFragment.listDirectory();
                                     // TODO Enable when "On Device" is recovered ?
-                                    // fileListFragment.listDirectory(currentDir, MainApp.getOnlyOnDevice());
+                                    // fileListFragment.listDirectory(currentDir,
+                                    // MainApp.getOnlyOnDevice());
                                 }
                             }
                             setFile(currentFile);
                         }
                         
                         mSyncInProgress = (!FileSyncAdapter.EVENT_FULL_SYNC_END.equals(event) &&
-                                !RefreshFolderOperation.EVENT_SINGLE_FOLDER_SHARES_SYNCED.equals(event));
+                                !RefreshFolderOperation.EVENT_SINGLE_FOLDER_SHARES_SYNCED
+                                        .equals(event));
                                 
                         if (RefreshFolderOperation.EVENT_SINGLE_FOLDER_CONTENTS_SYNCED.
                                     equals(event) &&
@@ -1439,7 +1426,8 @@
                 actionBar.setTitle(getString(R.string.default_display_name_for_root_folder));
                 View actionBarTitleView = getWindow().getDecorView().findViewById(actionBarTitleId);
                 if (actionBarTitleView != null) {    // it's null in Android 2.x
-                    actionBarTitleView.setContentDescription(getString(R.string.default_display_name_for_root_folder));
+                    actionBarTitleView.setContentDescription(
+                            getString(R.string.default_display_name_for_root_folder));
                 }
             }
             actionBar.setNavigationMode(!noRoot ? ActionBar.NAVIGATION_MODE_STANDARD :
@@ -1471,7 +1459,8 @@
 
         @Override
         public void onServiceConnected(ComponentName component, IBinder service) {
-            if (component.equals(new ComponentName(FileDisplayActivity.this, FileDownloader.class))) {
+            if (component.equals(new ComponentName(
+                    FileDisplayActivity.this, FileDownloader.class))) {
                 Log_OC.d(TAG, "Download service connected");
                 mDownloaderBinder = (FileDownloaderBinder) service;
                 if (mWaitingToPreview != null)
