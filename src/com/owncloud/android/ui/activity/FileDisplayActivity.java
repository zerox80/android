/* ownCloud Android client application
 *   Copyright (C) 2011  Bartek Przybylski
 *   Copyright (C) 2012-2013 ownCloud Inc.
 *
 *   This program is free software: you can redistribute it and/or modify
 *   it under the terms of the GNU General Public License version 2,
 *   as published by the Free Software Foundation.
 *
 *   This program is distributed in the hope that it will be useful,
 *   but WITHOUT ANY WARRANTY; without even the implied warranty of
 *   MERCHANTABILITY or FITNESS FOR A PARTICULAR PURPOSE.  See the
 *   GNU General Public License for more details.
 *
 *   You should have received a copy of the GNU General Public License
 *   along with this program.  If not, see <http://www.gnu.org/licenses/>.
 *
 */

package com.owncloud.android.ui.activity;

import java.io.File;

import android.accounts.Account;
import android.app.AlertDialog;
import android.app.Dialog;
import android.app.ProgressDialog;
import android.content.BroadcastReceiver;
import android.content.ComponentName;
import android.content.ContentResolver;
import android.content.Context;
import android.content.DialogInterface;
import android.content.Intent;
import android.content.IntentFilter;
import android.content.ServiceConnection;
import android.content.SharedPreferences;
import android.content.SyncRequest;
import android.content.res.Resources.NotFoundException;
import android.database.Cursor;
import android.net.Uri;
import android.os.Bundle;
import android.os.Handler;
import android.os.IBinder;
import android.preference.PreferenceManager;
import android.provider.MediaStore;
import android.support.v4.app.Fragment;
import android.support.v4.app.FragmentManager;
import android.support.v4.app.FragmentTransaction;
import android.util.Log;
import android.view.View;
import android.view.ViewGroup;
import android.widget.ArrayAdapter;
import android.widget.TextView;
import android.widget.Toast;

import com.actionbarsherlock.app.ActionBar;
import com.actionbarsherlock.app.ActionBar.OnNavigationListener;
import com.actionbarsherlock.view.Menu;
import com.actionbarsherlock.view.MenuInflater;
import com.actionbarsherlock.view.MenuItem;
import com.actionbarsherlock.view.Window;
import com.owncloud.android.MainApp;
import com.owncloud.android.R;
import com.owncloud.android.datamodel.FileDataStorageManager;
import com.owncloud.android.datamodel.OCFile;
import com.owncloud.android.files.services.FileDownloader;
import com.owncloud.android.files.services.FileObserverService;
import com.owncloud.android.files.services.FileUploader;
import com.owncloud.android.files.services.FileDownloader.FileDownloaderBinder;
import com.owncloud.android.files.services.FileUploader.FileUploaderBinder;
import com.owncloud.android.operations.CreateFolderOperation;

import com.owncloud.android.operations.GetSharesOperation;

import com.owncloud.android.lib.operations.common.OnRemoteOperationListener;
import com.owncloud.android.lib.operations.common.RemoteOperation;
import com.owncloud.android.lib.operations.common.RemoteOperationResult;
import com.owncloud.android.lib.operations.common.RemoteOperationResult.ResultCode;

import com.owncloud.android.operations.RemoveFileOperation;
import com.owncloud.android.operations.RenameFileOperation;
import com.owncloud.android.operations.SynchronizeFileOperation;
import com.owncloud.android.operations.SynchronizeFolderOperation;
import com.owncloud.android.syncadapter.FileSyncService;
import com.owncloud.android.ui.dialog.EditNameDialog;
import com.owncloud.android.ui.dialog.EditNameDialog.EditNameDialogListener;
import com.owncloud.android.ui.dialog.LoadingDialog;
import com.owncloud.android.ui.dialog.SslValidatorDialog;
import com.owncloud.android.ui.dialog.SslValidatorDialog.OnSslValidatorListener;
import com.owncloud.android.ui.fragment.FileDetailFragment;
import com.owncloud.android.ui.fragment.FileFragment;
import com.owncloud.android.ui.fragment.OCFileListFragment;
import com.owncloud.android.ui.preview.PreviewImageActivity;
import com.owncloud.android.ui.preview.PreviewMediaFragment;
import com.owncloud.android.ui.preview.PreviewVideoActivity;
import com.owncloud.android.utils.DisplayUtils;
import com.owncloud.android.utils.Log_OC;


/**
 * Displays, what files the user has available in his ownCloud.
 * 
 * @author Bartek Przybylski
 * @author David A. Velasco
 */

public class FileDisplayActivity extends FileActivity implements
OCFileListFragment.ContainerActivity, FileDetailFragment.ContainerActivity, OnNavigationListener, OnSslValidatorListener, OnRemoteOperationListener, EditNameDialogListener {

    private ArrayAdapter<String> mDirectories;

    /** Access point to the cached database for the current ownCloud {@link Account} */
    private FileDataStorageManager mStorageManager = null;

    private SyncBroadcastReceiver mSyncBroadcastReceiver;
    private UploadFinishReceiver mUploadFinishReceiver;
    private DownloadFinishReceiver mDownloadFinishReceiver;
    private FileDownloaderBinder mDownloaderBinder = null;
    private FileUploaderBinder mUploaderBinder = null;
    private ServiceConnection mDownloadConnection = null, mUploadConnection = null;
    private RemoteOperationResult mLastSslUntrustedServerResult = null;

    private boolean mDualPane;
    private View mLeftFragmentContainer;
    private View mRightFragmentContainer;

    private static final String KEY_WAITING_TO_PREVIEW = "WAITING_TO_PREVIEW";
    private static final String KEY_SYNC_IN_PROGRESS = "SYNC_IN_PROGRESS";
    private static final String KEY_REFRESH_SHARES_IN_PROGRESS = "SHARES_IN_PROGRESS";

    public static final int DIALOG_SHORT_WAIT = 0;
    private static final int DIALOG_CHOOSE_UPLOAD_SOURCE = 1;
    private static final int DIALOG_SSL_VALIDATOR = 2;
    private static final int DIALOG_CERT_NOT_SAVED = 3;
    
    private static final String DIALOG_WAIT_TAG = "DIALOG_WAIT";

    public static final String ACTION_DETAILS = "com.owncloud.android.ui.activity.action.DETAILS";

    private static final int ACTION_SELECT_CONTENT_FROM_APPS = 1;
    private static final int ACTION_SELECT_MULTIPLE_FILES = 2;

    private static final String TAG = FileDisplayActivity.class.getSimpleName();

    private static final String TAG_LIST_OF_FILES = "LIST_OF_FILES";
    private static final String TAG_SECOND_FRAGMENT = "SECOND_FRAGMENT";

    private OCFile mWaitingToPreview;
    private Handler mHandler;
    
    private boolean mSyncInProgress = false;
    private boolean mRefreshSharesInProgress = false;

    @Override
    protected void onCreate(Bundle savedInstanceState) {
        Log_OC.d(TAG, "onCreate() start");
        requestWindowFeature(Window.FEATURE_INDETERMINATE_PROGRESS);

        super.onCreate(savedInstanceState); // this calls onAccountChanged() when ownCloud Account is valid

        mHandler = new Handler();
        
        /// bindings to transference services
        mUploadConnection = new ListServiceConnection(); 
        mDownloadConnection = new ListServiceConnection();
        bindService(new Intent(this, FileUploader.class), mUploadConnection, Context.BIND_AUTO_CREATE);
        bindService(new Intent(this, FileDownloader.class), mDownloadConnection, Context.BIND_AUTO_CREATE);

        // PIN CODE request ;  best location is to decide, let's try this first
        if (getIntent().getAction() != null && getIntent().getAction().equals(Intent.ACTION_MAIN) && savedInstanceState == null) {
            requestPinCode();
        } else if (getIntent().getAction() == null && savedInstanceState == null) {
            requestPinCode();
        }

        /// file observer
        Intent observer_intent = new Intent(this, FileObserverService.class);
        observer_intent.putExtra(FileObserverService.KEY_FILE_CMD, FileObserverService.CMD_INIT_OBSERVED_LIST);
        startService(observer_intent);

        /// Load of saved instance state
        if(savedInstanceState != null) {
            mWaitingToPreview = (OCFile) savedInstanceState.getParcelable(FileDisplayActivity.KEY_WAITING_TO_PREVIEW);
            mSyncInProgress = savedInstanceState.getBoolean(KEY_SYNC_IN_PROGRESS);
            mRefreshSharesInProgress = savedInstanceState.getBoolean(KEY_REFRESH_SHARES_IN_PROGRESS);
           
        } else {
            mWaitingToPreview = null;
            mSyncInProgress = false;
            mRefreshSharesInProgress = false;
        }        

        /// USER INTERFACE

        // Inflate and set the layout view
        setContentView(R.layout.files);    
        mDualPane = getResources().getBoolean(R.bool.large_land_layout);
        mLeftFragmentContainer = findViewById(R.id.left_fragment_container);
        mRightFragmentContainer = findViewById(R.id.right_fragment_container);
        if (savedInstanceState == null) {
            createMinFragments();
        }

        // Action bar setup
        mDirectories = new CustomArrayAdapter<String>(this, R.layout.sherlock_spinner_dropdown_item);
        getSupportActionBar().setHomeButtonEnabled(true);       // mandatory since Android ICS, according to the official documentation
        setSupportProgressBarIndeterminateVisibility(mSyncInProgress);    // always AFTER setContentView(...) ; to work around bug in its implementation
        
        Log_OC.d(TAG, "onCreate() end");
    }
    
    @Override
    protected void onStart() {
        super.onStart();
        getSupportActionBar().setIcon(DisplayUtils.getSeasonalIconId());
    }

    @Override
    protected void onDestroy() {
        super.onDestroy();
        if (mDownloadConnection != null)
            unbindService(mDownloadConnection);
        if (mUploadConnection != null)
            unbindService(mUploadConnection);
    }


    /**
     *  Called when the ownCloud {@link Account} associated to the Activity was just updated.
     */ 
    @Override
    protected void onAccountSet(boolean stateWasRecovered) {
        if (getAccount() != null) {
            mStorageManager = new FileDataStorageManager(getAccount(), getContentResolver());
                
            /// Check whether the 'main' OCFile handled by the Activity is contained in the current Account
            OCFile file = getFile();
            // get parent from path
            String parentPath = "";
            if (file != null) {
                if (file.isDown() && file.getLastSyncDateForProperties() == 0) {
                    // upload in progress - right now, files are not inserted in the local cache until the upload is successful
                    // get parent from path
                    parentPath = file.getRemotePath().substring(0, file.getRemotePath().lastIndexOf(file.getFileName()));
                    if (mStorageManager.getFileByPath(parentPath) ==  null)
                        file = null; // not able to know the directory where the file is uploading
                } else {
                    file = mStorageManager.getFileByPath(file.getRemotePath());   // currentDir = null if not in the current Account
                }
            }
            if (file == null) {
                // fall back to root folder
                file = mStorageManager.getFileByPath(OCFile.ROOT_PATH);  // never returns null
            }
            setFile(file);
            setNavigationListWithFolder(file);
            
            if (!stateWasRecovered) {
                Log_OC.e(TAG, "Initializing Fragments in onAccountChanged..");
                initFragmentsWithFile();
                if (file.isFolder()) {
                    startSyncFolderOperation(file);
                }
                
            } else {
                updateFragmentsVisibility(!file.isFolder());
                updateNavigationElementsInActionBar(file.isFolder() ? null : file);
            }
            
            
        } else {
            Log_OC.wtf(TAG, "onAccountChanged was called with NULL account associated!");
        }
    }


    private void setNavigationListWithFolder(OCFile file) {
        mDirectories.clear();
        OCFile fileIt = file;
        String parentPath;
        while(fileIt != null && fileIt.getFileName() != OCFile.ROOT_PATH) {
            if (fileIt.isFolder()) {
                mDirectories.add(fileIt.getFileName());
            }
            //fileIt = mStorageManager.getFileById(fileIt.getParentId());
            // get parent from path
            parentPath = fileIt.getRemotePath().substring(0, fileIt.getRemotePath().lastIndexOf(fileIt.getFileName()));
            fileIt = mStorageManager.getFileByPath(parentPath);
        }
        mDirectories.add(OCFile.PATH_SEPARATOR);
    }


    private void createMinFragments() {
        OCFileListFragment listOfFiles = new OCFileListFragment();
        FragmentTransaction transaction = getSupportFragmentManager().beginTransaction();
        transaction.add(R.id.left_fragment_container, listOfFiles, TAG_LIST_OF_FILES);
        transaction.commit();
    }

    private void initFragmentsWithFile() {
        if (getAccount() != null && getFile() != null) {
            /// First fragment
            OCFileListFragment listOfFiles = getListOfFilesFragment(); 
            if (listOfFiles != null) {
                listOfFiles.listDirectory(getCurrentDir());   
            } else {
                Log.e(TAG, "Still have a chance to lose the initializacion of list fragment >(");
            }
            
            /// Second fragment
            OCFile file = getFile(); 
            Fragment secondFragment = chooseInitialSecondFragment(file);
            if (secondFragment != null) {
                setSecondFragment(secondFragment);
                updateFragmentsVisibility(true);
                updateNavigationElementsInActionBar(file);
                
            } else {
                cleanSecondFragment();
            }

        } else {
            Log.wtf(TAG, "initFragments() called with invalid NULLs!");
            if (getAccount() == null) {
                Log.wtf(TAG, "\t account is NULL");
            }
            if (getFile() == null) {
                Log.wtf(TAG, "\t file is NULL");
            }
        }
    }

    private Fragment chooseInitialSecondFragment(OCFile file) {
        Fragment secondFragment = null;
        if (file != null && !file.isFolder()) {
            if (file.isDown() && PreviewMediaFragment.canBePreviewed(file) 
                    && file.getLastSyncDateForProperties() > 0  // temporal fix
                    ) {
                int startPlaybackPosition = getIntent().getIntExtra(PreviewVideoActivity.EXTRA_START_POSITION, 0);
                boolean autoplay = getIntent().getBooleanExtra(PreviewVideoActivity.EXTRA_AUTOPLAY, true);
                secondFragment = new PreviewMediaFragment(file, getAccount(), startPlaybackPosition, autoplay);

            } else {
                secondFragment = new FileDetailFragment(file, getAccount());
            }
        }
        return secondFragment;
    }


    /**
     * Replaces the second fragment managed by the activity with the received as
     * a parameter.
     * 
     * Assumes never will be more than two fragments managed at the same time. 
     * 
     * @param fragment      New second Fragment to set.
     */
    private void setSecondFragment(Fragment fragment) {
        FragmentTransaction transaction = getSupportFragmentManager().beginTransaction();
        transaction.replace(R.id.right_fragment_container, fragment, TAG_SECOND_FRAGMENT);
        transaction.commit();
    }


    private void updateFragmentsVisibility(boolean existsSecondFragment) {
        if (mDualPane) {
            if (mLeftFragmentContainer.getVisibility() != View.VISIBLE) {
                mLeftFragmentContainer.setVisibility(View.VISIBLE);
            }
            if (mRightFragmentContainer.getVisibility() != View.VISIBLE) {
                mRightFragmentContainer.setVisibility(View.VISIBLE);
            }

        } else if (existsSecondFragment) {
            if (mLeftFragmentContainer.getVisibility() != View.GONE) {
                mLeftFragmentContainer.setVisibility(View.GONE);
            }
            if (mRightFragmentContainer.getVisibility() != View.VISIBLE) {
                mRightFragmentContainer.setVisibility(View.VISIBLE);
            }

        } else {
            if (mLeftFragmentContainer.getVisibility() != View.VISIBLE) {
                mLeftFragmentContainer.setVisibility(View.VISIBLE);
            }
            if (mRightFragmentContainer.getVisibility() != View.GONE) {
                mRightFragmentContainer.setVisibility(View.GONE);
            }
        }
    }


    private OCFileListFragment getListOfFilesFragment() {
        Fragment listOfFiles = getSupportFragmentManager().findFragmentByTag(FileDisplayActivity.TAG_LIST_OF_FILES);
        if (listOfFiles != null) {
            return (OCFileListFragment)listOfFiles;
        }
        Log_OC.wtf(TAG, "Access to unexisting list of files fragment!!");
        return null;
    }

    protected FileFragment getSecondFragment() {
        Fragment second = getSupportFragmentManager().findFragmentByTag(FileDisplayActivity.TAG_SECOND_FRAGMENT);
        if (second != null) {
            return (FileFragment)second;
        }
        return null;
    }

    public void cleanSecondFragment() {
        Fragment second = getSecondFragment();
        if (second != null) {
            FragmentTransaction tr = getSupportFragmentManager().beginTransaction();
            tr.remove(second);
            tr.commit();
        }
        updateFragmentsVisibility(false);
        updateNavigationElementsInActionBar(null);
    }

    protected void refeshListOfFilesFragment() {
        OCFileListFragment fileListFragment = getListOfFilesFragment();
        if (fileListFragment != null) { 
            fileListFragment.listDirectory();
        }
    }

    protected void refreshSecondFragment(String downloadEvent, String downloadedRemotePath, boolean success) {
        FileFragment secondFragment = getSecondFragment();
        boolean waitedPreview = (mWaitingToPreview != null && mWaitingToPreview.getRemotePath().equals(downloadedRemotePath));
        if (secondFragment != null && secondFragment instanceof FileDetailFragment) {
            FileDetailFragment detailsFragment = (FileDetailFragment) secondFragment;
            OCFile fileInFragment = detailsFragment.getFile();
            if (fileInFragment != null && !downloadedRemotePath.equals(fileInFragment.getRemotePath())) {
                // the user browsed to other file ; forget the automatic preview 
                mWaitingToPreview = null;

            } else if (downloadEvent.equals(FileDownloader.getDownloadAddedMessage())) {
                // grant that the right panel updates the progress bar
                detailsFragment.listenForTransferProgress();
                detailsFragment.updateFileDetails(true, false);

            } else if (downloadEvent.equals(FileDownloader.getDownloadFinishMessage())) {
                //  update the right panel
                boolean detailsFragmentChanged = false;
                if (waitedPreview) {
                    if (success) {
                        mWaitingToPreview = mStorageManager.getFileById(mWaitingToPreview.getFileId());   // update the file from database, for the local storage path
                        if (PreviewMediaFragment.canBePreviewed(mWaitingToPreview)) {
                            startMediaPreview(mWaitingToPreview, 0, true);
                            detailsFragmentChanged = true;
                        } else {
                            openFile(mWaitingToPreview);
                        }
                    }
                    mWaitingToPreview = null;
                }
                if (!detailsFragmentChanged) {
                    detailsFragment.updateFileDetails(false, (success));
                }
            }
        }
    }


    @Override
    public boolean onCreateOptionsMenu(Menu menu) {
        MenuInflater inflater = getSherlock().getMenuInflater();
        inflater.inflate(R.menu.main_menu, menu);
        return true;
    }

    @Override
    public boolean onOptionsItemSelected(MenuItem item) {
        boolean retval = true;
        switch (item.getItemId()) {
        case R.id.action_create_dir: {
            EditNameDialog dialog = EditNameDialog.newInstance(getString(R.string.uploader_info_dirname), "", -1, -1, this);
            dialog.show(getSupportFragmentManager(), "createdirdialog");
            break;
        }
        case R.id.action_sync_account: {
            startSynchronization();
            break;
        }
        case R.id.action_upload: {
            showDialog(DIALOG_CHOOSE_UPLOAD_SOURCE);
            break;
        }
        case R.id.action_settings: {
            Intent settingsIntent = new Intent(this, Preferences.class);
            startActivity(settingsIntent);
            break;
        }
        case android.R.id.home: {
            FileFragment second = getSecondFragment();
            OCFile currentDir = getCurrentDir();
            if((currentDir != null && currentDir.getParentId() != 0) || 
                    (second != null && second.getFile() != null)) {                
                onBackPressed(); 
                
            }
            break;
        }
        default:
            retval = super.onOptionsItemSelected(item);
        }
        return retval;
    }

    private void startSynchronization() {
        Log_OC.e(TAG, "Got to start sync");
        if (android.os.Build.VERSION.SDK_INT < android.os.Build.VERSION_CODES.KITKAT) {
            Log_OC.e(TAG, "Canceling all syncs for " + MainApp.getAuthority());
            ContentResolver.cancelSync(null, MainApp.getAuthority());   // cancel the current synchronizations of any ownCloud account
            Bundle bundle = new Bundle();
            bundle.putBoolean(ContentResolver.SYNC_EXTRAS_MANUAL, true);
            bundle.putBoolean(ContentResolver.SYNC_EXTRAS_EXPEDITED, true);
            Log_OC.e(TAG, "Requesting sync for " + getAccount().name + " at " + MainApp.getAuthority());
            ContentResolver.requestSync(
                    getAccount(),
                    MainApp.getAuthority(), bundle);
        } else {
            Log_OC.e(TAG, "Requesting sync for " + getAccount().name + " at " + MainApp.getAuthority() + " with new API");
            SyncRequest.Builder builder = new SyncRequest.Builder();
            builder.setSyncAdapter(getAccount(), MainApp.getAuthority());
            builder.setExpedited(true);
            builder.setManual(true);
            builder.syncOnce();
            SyncRequest request = builder.build();
            ContentResolver.requestSync(request);
        }
    }


    @Override
    public boolean onNavigationItemSelected(int itemPosition, long itemId) {
        if (itemPosition != 0) {
            String targetPath = "";
            for (int i=itemPosition; i < mDirectories.getCount() - 1; i++) {
                targetPath = mDirectories.getItem(i) + OCFile.PATH_SEPARATOR + targetPath; 
            }
            targetPath = OCFile.PATH_SEPARATOR + targetPath;
            OCFile targetFolder = mStorageManager.getFileByPath(targetPath);
            if (targetFolder != null) {
                browseTo(targetFolder);
            }
            
            // the next operation triggers a new call to this method, but it's necessary to 
            // ensure that the name exposed in the action bar is the current directory when the 
            // user selected it in the navigation list
            getSupportActionBar().setSelectedNavigationItem(0);
        }
        return true;
    }

    /**
     * Called, when the user selected something for uploading
     */
    protected void onActivityResult(int requestCode, int resultCode, Intent data) {
        super.onActivityResult(requestCode, resultCode, data);

        if (requestCode == ACTION_SELECT_CONTENT_FROM_APPS && (resultCode == RESULT_OK || resultCode == UploadFilesActivity.RESULT_OK_AND_MOVE)) {
            requestSimpleUpload(data, resultCode);

        } else if (requestCode == ACTION_SELECT_MULTIPLE_FILES && (resultCode == RESULT_OK || resultCode == UploadFilesActivity.RESULT_OK_AND_MOVE)) {
            requestMultipleUpload(data, resultCode);

        }
    }

    private void requestMultipleUpload(Intent data, int resultCode) {
        String[] filePaths = data.getStringArrayExtra(UploadFilesActivity.EXTRA_CHOSEN_FILES);
        if (filePaths != null) {
            String[] remotePaths = new String[filePaths.length];
            String remotePathBase = "";
            for (int j = mDirectories.getCount() - 2; j >= 0; --j) {
                remotePathBase += OCFile.PATH_SEPARATOR + mDirectories.getItem(j);
            }
            if (!remotePathBase.endsWith(OCFile.PATH_SEPARATOR))
                remotePathBase += OCFile.PATH_SEPARATOR;
            for (int j = 0; j< remotePaths.length; j++) {
                remotePaths[j] = remotePathBase + (new File(filePaths[j])).getName();
            }

            Intent i = new Intent(this, FileUploader.class);
            i.putExtra(FileUploader.KEY_ACCOUNT, getAccount());
            i.putExtra(FileUploader.KEY_LOCAL_FILE, filePaths);
            i.putExtra(FileUploader.KEY_REMOTE_FILE, remotePaths);
            i.putExtra(FileUploader.KEY_UPLOAD_TYPE, FileUploader.UPLOAD_MULTIPLE_FILES);
            if (resultCode == UploadFilesActivity.RESULT_OK_AND_MOVE)
                i.putExtra(FileUploader.KEY_LOCAL_BEHAVIOUR, FileUploader.LOCAL_BEHAVIOUR_MOVE);
            startService(i);

        } else {
            Log_OC.d(TAG, "User clicked on 'Update' with no selection");
            Toast t = Toast.makeText(this, getString(R.string.filedisplay_no_file_selected), Toast.LENGTH_LONG);
            t.show();
            return;
        }
    }


    private void requestSimpleUpload(Intent data, int resultCode) {
        String filepath = null;
        try {
            Uri selectedImageUri = data.getData();

            String filemanagerstring = selectedImageUri.getPath();
            String selectedImagePath = getPath(selectedImageUri);

            if (selectedImagePath != null)
                filepath = selectedImagePath;
            else
                filepath = filemanagerstring;

        } catch (Exception e) {
            Log_OC.e(TAG, "Unexpected exception when trying to read the result of Intent.ACTION_GET_CONTENT", e);
            e.printStackTrace();

        } finally {
            if (filepath == null) {
                Log_OC.e(TAG, "Couldnt resolve path to file");
                Toast t = Toast.makeText(this, getString(R.string.filedisplay_unexpected_bad_get_content), Toast.LENGTH_LONG);
                t.show();
                return;
            }
        }

        Intent i = new Intent(this, FileUploader.class);
        i.putExtra(FileUploader.KEY_ACCOUNT,
                getAccount());
        String remotepath = new String();
        for (int j = mDirectories.getCount() - 2; j >= 0; --j) {
            remotepath += OCFile.PATH_SEPARATOR + mDirectories.getItem(j);
        }
        if (!remotepath.endsWith(OCFile.PATH_SEPARATOR))
            remotepath += OCFile.PATH_SEPARATOR;
        remotepath += new File(filepath).getName();

        i.putExtra(FileUploader.KEY_LOCAL_FILE, filepath);
        i.putExtra(FileUploader.KEY_REMOTE_FILE, remotepath);
        i.putExtra(FileUploader.KEY_UPLOAD_TYPE, FileUploader.UPLOAD_SINGLE_FILE);
        if (resultCode == UploadFilesActivity.RESULT_OK_AND_MOVE)
            i.putExtra(FileUploader.KEY_LOCAL_BEHAVIOUR, FileUploader.LOCAL_BEHAVIOUR_MOVE);
        startService(i);
    }

    @Override
    public void onBackPressed() {
        OCFileListFragment listOfFiles = getListOfFilesFragment(); 
        if (mDualPane || getSecondFragment() == null) {
            if (listOfFiles != null) {  // should never be null, indeed
                if (mDirectories.getCount() <= 1) {
                    finish();
                    return;
                }
                int levelsUp = listOfFiles.onBrowseUp();
                for (int i=0; i < levelsUp && mDirectories.getCount() > 1 ; i++) {
                    popDirname();
                }
            }
        }
        if (listOfFiles != null) {  // should never be null, indeed
            setFile(listOfFiles.getCurrentFile());
        }
        cleanSecondFragment();

    }

    @Override
    protected void onSaveInstanceState(Bundle outState) {
        // responsibility of restore is preferred in onCreate() before than in onRestoreInstanceState when there are Fragments involved
        Log_OC.e(TAG, "onSaveInstanceState() start");
        super.onSaveInstanceState(outState);
        outState.putParcelable(FileDisplayActivity.KEY_WAITING_TO_PREVIEW, mWaitingToPreview);
        outState.putBoolean(FileDisplayActivity.KEY_SYNC_IN_PROGRESS, mSyncInProgress);
        outState.putBoolean(FileDisplayActivity.KEY_REFRESH_SHARES_IN_PROGRESS, mRefreshSharesInProgress);

        Log_OC.d(TAG, "onSaveInstanceState() end");
    }
    


    @Override
    protected void onResume() {
        super.onResume();
        Log_OC.e(TAG, "onResume() start");

        // Listen for sync messages
        IntentFilter syncIntentFilter = new IntentFilter(FileSyncService.getSyncMessage());
        mSyncBroadcastReceiver = new SyncBroadcastReceiver();
        registerReceiver(mSyncBroadcastReceiver, syncIntentFilter);

        // Listen for upload messages
        IntentFilter uploadIntentFilter = new IntentFilter(FileUploader.getUploadFinishMessage());
        mUploadFinishReceiver = new UploadFinishReceiver();
        registerReceiver(mUploadFinishReceiver, uploadIntentFilter);

        // Listen for download messages
        IntentFilter downloadIntentFilter = new IntentFilter(FileDownloader.getDownloadAddedMessage());
        downloadIntentFilter.addAction(FileDownloader.getDownloadFinishMessage());
        mDownloadFinishReceiver = new DownloadFinishReceiver();
        registerReceiver(mDownloadFinishReceiver, downloadIntentFilter);
    
        Log_OC.d(TAG, "onResume() end");
    }


    @Override
    protected void onPause() {
        super.onPause();
        Log_OC.e(TAG, "onPause() start");
        if (mSyncBroadcastReceiver != null) {
            unregisterReceiver(mSyncBroadcastReceiver);
            mSyncBroadcastReceiver = null;
        }
        if (mUploadFinishReceiver != null) {
            unregisterReceiver(mUploadFinishReceiver);
            mUploadFinishReceiver = null;
        }
        if (mDownloadFinishReceiver != null) {
            unregisterReceiver(mDownloadFinishReceiver);
            mDownloadFinishReceiver = null;
        }

        Log_OC.d(TAG, "onPause() end");
    }


    @Override
    protected void onPrepareDialog(int id, Dialog dialog, Bundle args) {
        if (id == DIALOG_SSL_VALIDATOR && mLastSslUntrustedServerResult != null) {
            ((SslValidatorDialog)dialog).updateResult(mLastSslUntrustedServerResult);
        }
    }


    @Override
    protected Dialog onCreateDialog(int id) {
        Dialog dialog = null;
        AlertDialog.Builder builder;
        switch (id) {
        case DIALOG_SHORT_WAIT: {
            ProgressDialog working_dialog = new ProgressDialog(this);
            working_dialog.setMessage(getResources().getString(
                    R.string.wait_a_moment));
            working_dialog.setIndeterminate(true);
            working_dialog.setCancelable(false);
            dialog = working_dialog;
            break;
        }
        case DIALOG_CHOOSE_UPLOAD_SOURCE: {

            String[] items = null;

            String[] allTheItems = { getString(R.string.actionbar_upload_files),
                    getString(R.string.actionbar_upload_from_apps),
                    getString(R.string.actionbar_failed_instant_upload) };

            String[] commonItems = { getString(R.string.actionbar_upload_files),
                    getString(R.string.actionbar_upload_from_apps) };

            if (InstantUploadActivity.IS_ENABLED)
                items = allTheItems;
            else 
                items = commonItems;

            builder = new AlertDialog.Builder(this);
            builder.setTitle(R.string.actionbar_upload);
            builder.setItems(items, new DialogInterface.OnClickListener() {
                public void onClick(DialogInterface dialog, int item) {
                    if (item == 0) {
                        // if (!mDualPane) {
                            Intent action = new Intent(FileDisplayActivity.this, UploadFilesActivity.class);
                            action.putExtra(UploadFilesActivity.EXTRA_ACCOUNT, FileDisplayActivity.this.getAccount());
                            startActivityForResult(action, ACTION_SELECT_MULTIPLE_FILES);
                            // } else {
                            // TODO create and handle new fragment
                            // LocalFileListFragment
                            // }
                    } else if (item == 1) {
                        Intent action = new Intent(Intent.ACTION_GET_CONTENT);
                        action = action.setType("*/*").addCategory(Intent.CATEGORY_OPENABLE);
                        startActivityForResult(Intent.createChooser(action, getString(R.string.upload_chooser_title)),
                                ACTION_SELECT_CONTENT_FROM_APPS);
                    } else if (item == 2 && InstantUploadActivity.IS_ENABLED) {
                        Intent action = new Intent(FileDisplayActivity.this, InstantUploadActivity.class);
                        action.putExtra(FileUploader.KEY_ACCOUNT, FileDisplayActivity.this.getAccount());
                        startActivity(action);
                    }
                }
            });
            dialog = builder.create();
            break;
        }
        case DIALOG_SSL_VALIDATOR: {
            dialog = SslValidatorDialog.newInstance(this, mLastSslUntrustedServerResult, this);
            break;
        }
        case DIALOG_CERT_NOT_SAVED: {
            builder = new AlertDialog.Builder(this);
            builder.setMessage(getResources().getString(R.string.ssl_validator_not_saved));
            builder.setCancelable(false);
            builder.setPositiveButton(R.string.common_ok, new DialogInterface.OnClickListener() {
                @Override
                public void onClick(DialogInterface dialog, int which) {
                    dialog.dismiss();
                };
            });
            dialog = builder.create();
            break;
        }
        default:
            dialog = null;
        }

        return dialog;
    }


    /**
     * Show loading dialog 
     */
    public void showLoadingDialog() {
        // Construct dialog
        LoadingDialog loading = new LoadingDialog(getResources().getString(R.string.wait_a_moment));
        FragmentManager fm = getSupportFragmentManager();
        FragmentTransaction ft = fm.beginTransaction();
        loading.show(ft, DIALOG_WAIT_TAG);
        
    }
    
    /**
     * Dismiss loading dialog
     */
    public void dismissLoadingDialog(){
        Fragment frag = getSupportFragmentManager().findFragmentByTag(DIALOG_WAIT_TAG);
      if (frag != null) {
          LoadingDialog loading = (LoadingDialog) frag;
            loading.dismiss();
        }
    }
    
    
    /**
     * Translates a content URI of an image to a physical path
     * on the disk
     * @param uri The URI to resolve
     * @return The path to the image or null if it could not be found
     */
    public String getPath(Uri uri) {
        String[] projection = { MediaStore.Images.Media.DATA };
        Cursor cursor = managedQuery(uri, projection, null, null, null);
        if (cursor != null) {
            int column_index = cursor
                    .getColumnIndexOrThrow(MediaStore.Images.Media.DATA);
            cursor.moveToFirst();
            return cursor.getString(column_index);
        } 
        return null;
    }

    /**
     * Pushes a directory to the drop down list
     * @param directory to push
     * @throws IllegalArgumentException If the {@link OCFile#isFolder()} returns false.
     */
    public void pushDirname(OCFile directory) {
        if(!directory.isFolder()){
            throw new IllegalArgumentException("Only directories may be pushed!");
        }
        mDirectories.insert(directory.getFileName(), 0);
        setFile(directory);
    }

    /**
     * Pops a directory name from the drop down list
     * @return True, unless the stack is empty
     */
    public boolean popDirname() {
        mDirectories.remove(mDirectories.getItem(0));
        return !mDirectories.isEmpty();
    }

    // Custom array adapter to override text colors
    private class CustomArrayAdapter<T> extends ArrayAdapter<T> {

        public CustomArrayAdapter(FileDisplayActivity ctx, int view) {
            super(ctx, view);
        }

        public View getView(int position, View convertView, ViewGroup parent) {
            View v = super.getView(position, convertView, parent);

            ((TextView) v).setTextColor(getResources().getColorStateList(
                    android.R.color.white));
            return v;
        }

        public View getDropDownView(int position, View convertView,
                ViewGroup parent) {
            View v = super.getDropDownView(position, convertView, parent);

            ((TextView) v).setTextColor(getResources().getColorStateList(
                    android.R.color.white));

            return v;
        }

    }

    private class SyncBroadcastReceiver extends BroadcastReceiver {

        /**
         * {@link BroadcastReceiver} to enable syncing feedback in UI
         */
        @Override
        public void onReceive(Context context, Intent intent) {
            boolean inProgress = intent.getBooleanExtra(FileSyncService.IN_PROGRESS, false);
            String accountName = intent.getStringExtra(FileSyncService.ACCOUNT_NAME);
            RemoteOperationResult synchResult = (RemoteOperationResult)intent.getSerializableExtra(FileSyncService.SYNC_RESULT);

            if (getAccount() != null && accountName.equals(getAccount().name)
                    && mStorageManager != null
                    ) {  

                /// get the shared files
                if (isSharedSupported()) {
                    startGetShares();
                }
                
                String synchFolderRemotePath = intent.getStringExtra(FileSyncService.SYNC_FOLDER_REMOTE_PATH); 

                OCFile currentFile = (getFile() == null) ? null : mStorageManager.getFileByPath(getFile().getRemotePath());
                OCFile currentDir = (getCurrentDir() == null) ? null : mStorageManager.getFileByPath(getCurrentDir().getRemotePath());

                if (currentDir == null) {
                    // current folder was removed from the server 
                    Toast.makeText( FileDisplayActivity.this, 
                                    String.format(getString(R.string.sync_current_folder_was_removed), mDirectories.getItem(0)), 
                                    Toast.LENGTH_LONG)
                        .show();
                    browseToRoot();
                    
                } else {
                    if (currentFile == null && !getFile().isFolder()) {
                        // currently selected file was removed in the server, and now we know it
                        cleanSecondFragment();
                        currentFile = currentDir;
                    }
                
                    if (synchFolderRemotePath != null && currentDir.getRemotePath().equals(synchFolderRemotePath)) {
                        OCFileListFragment fileListFragment = getListOfFilesFragment();
                        if (fileListFragment != null) {
                            fileListFragment.listDirectory(currentDir);
                        }
                    }
                    setFile(currentFile);
                }
                
                if (!mRefreshSharesInProgress) {
                    setSupportProgressBarIndeterminateVisibility(inProgress);
                } else {
                    setSupportProgressBarIndeterminateVisibility(true);
                }
                
                removeStickyBroadcast(intent);
                mSyncInProgress = inProgress;

            }
            
            if (synchResult != null) {
                if (synchResult.getCode().equals(RemoteOperationResult.ResultCode.SSL_RECOVERABLE_PEER_UNVERIFIED)) {
                    mLastSslUntrustedServerResult = synchResult;
                    showDialog(DIALOG_SSL_VALIDATOR); 
                }
            }
        }
    }
    

    private class UploadFinishReceiver extends BroadcastReceiver {
        /**
         * Once the file upload has finished -> update view
         *  @author David A. Velasco
         * {@link BroadcastReceiver} to enable upload feedback in UI
         */
        @Override
        public void onReceive(Context context, Intent intent) {
            String uploadedRemotePath = intent.getStringExtra(FileDownloader.EXTRA_REMOTE_PATH);
            String accountName = intent.getStringExtra(FileUploader.ACCOUNT_NAME);
            boolean sameAccount = getAccount() != null && accountName.equals(getAccount().name);
            OCFile currentDir = getCurrentDir();
            boolean isDescendant = (currentDir != null) && (uploadedRemotePath != null) && (uploadedRemotePath.startsWith(currentDir.getRemotePath()));
            if (sameAccount && isDescendant) {
                refeshListOfFilesFragment();
            }
        }

    }


    /**
     * Class waiting for broadcast events from the {@link FielDownloader} service.
     * 
     * Updates the UI when a download is started or finished, provided that it is relevant for the
     * current folder.
     */
    private class DownloadFinishReceiver extends BroadcastReceiver {
        @Override
        public void onReceive(Context context, Intent intent) {
            boolean sameAccount = isSameAccount(context, intent);
            String downloadedRemotePath = intent.getStringExtra(FileDownloader.EXTRA_REMOTE_PATH);
            boolean isDescendant = isDescendant(downloadedRemotePath);

            if (sameAccount && isDescendant) {
                refeshListOfFilesFragment();
                refreshSecondFragment(intent.getAction(), downloadedRemotePath, intent.getBooleanExtra(FileDownloader.EXTRA_DOWNLOAD_RESULT, false));
            }

            removeStickyBroadcast(intent);
        }

        private boolean isDescendant(String downloadedRemotePath) {
            OCFile currentDir = getCurrentDir();
            return (currentDir != null && downloadedRemotePath != null && downloadedRemotePath.startsWith(currentDir.getRemotePath()));
        }

        private boolean isSameAccount(Context context, Intent intent) {
            String accountName = intent.getStringExtra(FileDownloader.ACCOUNT_NAME);
            return (accountName != null && getAccount() != null && accountName.equals(getAccount().name));
        }
    }


    /**
     * {@inheritDoc}
     */
    @Override
    public FileDataStorageManager getStorageManager() {
        return mStorageManager;
    }


    public void browseToRoot() {
        OCFileListFragment listOfFiles = getListOfFilesFragment(); 
        if (listOfFiles != null) {  // should never be null, indeed
            while (mDirectories.getCount() > 1) {
                popDirname();
            }
            OCFile root = mStorageManager.getFileByPath(OCFile.ROOT_PATH);
            listOfFiles.listDirectory(root);
            setFile(listOfFiles.getCurrentFile());
            startSyncFolderOperation(root);
        }
        cleanSecondFragment();
    }
    
    
    public void browseTo(OCFile folder) {
        if (folder == null || !folder.isFolder()) {
            throw new IllegalArgumentException("Trying to browse to invalid folder " + folder);
        }
        OCFileListFragment listOfFiles = getListOfFilesFragment(); 
        if (listOfFiles != null) {
            setNavigationListWithFolder(folder);
            listOfFiles.listDirectory(folder);
            setFile(listOfFiles.getCurrentFile());
            startSyncFolderOperation(folder);
        } else {
            Log_OC.e(TAG, "Unexpected null when accessing list fragment");
        }
        cleanSecondFragment();
    }


    /**
     * {@inheritDoc}
     * 
     * Updates action bar and second fragment, if in dual pane mode.
     */
    @Override
    public void onBrowsedDownTo(OCFile directory) {
        pushDirname(directory);
        cleanSecondFragment();
        
        // Sync Folder
        startSyncFolderOperation(directory);
        
    }

    /**
     * Opens the image gallery showing the image {@link OCFile} received as parameter.
     * 
     * @param file                      Image {@link OCFile} to show.
     */
    @Override
    public void startImagePreview(OCFile file) {
        Intent showDetailsIntent = new Intent(this, PreviewImageActivity.class);
        showDetailsIntent.putExtra(EXTRA_FILE, file);
        showDetailsIntent.putExtra(EXTRA_ACCOUNT, getAccount());
        startActivity(showDetailsIntent);
    }

    /**
     * Stars the preview of an already down media {@link OCFile}.
     * 
     * @param file                      Media {@link OCFile} to preview.
     * @param startPlaybackPosition     Media position where the playback will be started, in milliseconds.
     * @param autoplay                  When 'true', the playback will start without user interactions.
     */
    @Override
    public void startMediaPreview(OCFile file, int startPlaybackPosition, boolean autoplay) {
        Fragment mediaFragment = new PreviewMediaFragment(file, getAccount(), startPlaybackPosition, autoplay);
        setSecondFragment(mediaFragment);
        updateFragmentsVisibility(true);
        updateNavigationElementsInActionBar(file);
        setFile(file);
    }

    /**
     * Requests the download of the received {@link OCFile} , updates the UI
     * to monitor the download progress and prepares the activity to preview
     * or open the file when the download finishes.
     * 
     * @param file          {@link OCFile} to download and preview.
     */
    @Override
    public void startDownloadForPreview(OCFile file) {
        Fragment detailFragment = new FileDetailFragment(file, getAccount());
        setSecondFragment(detailFragment);
        mWaitingToPreview = file;
        requestForDownload();
        updateFragmentsVisibility(true);
        updateNavigationElementsInActionBar(file);
        setFile(file);
    }


    /**
     * Shows the information of the {@link OCFile} received as a 
     * parameter in the second fragment.
     * 
     * @param file          {@link OCFile} whose details will be shown
     */
    @Override
    public void showDetails(OCFile file) {
        Fragment detailFragment = new FileDetailFragment(file, getAccount());
        setSecondFragment(detailFragment);
        updateFragmentsVisibility(true);
        updateNavigationElementsInActionBar(file);
        setFile(file);
    }


    /**
     * TODO
     */
    private void updateNavigationElementsInActionBar(OCFile chosenFile) {
        ActionBar actionBar = getSupportActionBar(); 
        if (chosenFile == null || mDualPane) {
            // only list of files - set for browsing through folders
            OCFile currentDir = getCurrentDir();
            actionBar.setDisplayHomeAsUpEnabled(currentDir != null && currentDir.getParentId() != 0);
            actionBar.setDisplayShowTitleEnabled(false);
            actionBar.setNavigationMode(ActionBar.NAVIGATION_MODE_LIST);
            actionBar.setListNavigationCallbacks(mDirectories, this);   // assuming mDirectories is updated

        } else {
            actionBar.setDisplayHomeAsUpEnabled(true);
            actionBar.setDisplayShowTitleEnabled(true);
            actionBar.setTitle(chosenFile.getFileName());
            actionBar.setNavigationMode(ActionBar.NAVIGATION_MODE_STANDARD);
        }
    }


    /**
     * {@inheritDoc}
     */
    @Override
    public void onFileStateChanged() {
        refeshListOfFilesFragment();
        updateNavigationElementsInActionBar(getSecondFragment().getFile());
    }


    /**
     * {@inheritDoc}
     */
    @Override
    public FileDownloaderBinder getFileDownloaderBinder() {
        return mDownloaderBinder;
    }


    /**
     * {@inheritDoc}
     */
    @Override
    public FileUploaderBinder getFileUploaderBinder() {
        return mUploaderBinder;
    }


    /** Defines callbacks for service binding, passed to bindService() */
    private class ListServiceConnection implements ServiceConnection {

        @Override
        public void onServiceConnected(ComponentName component, IBinder service) {
            if (component.equals(new ComponentName(FileDisplayActivity.this, FileDownloader.class))) {
                Log_OC.d(TAG, "Download service connected");
                mDownloaderBinder = (FileDownloaderBinder) service;
                if (mWaitingToPreview != null) {
                    requestForDownload();
                }

            } else if (component.equals(new ComponentName(FileDisplayActivity.this, FileUploader.class))) {
                Log_OC.d(TAG, "Upload service connected");
                mUploaderBinder = (FileUploaderBinder) service;
            } else {
                return;
            }
            // a new chance to get the mDownloadBinder through getFileDownloadBinder() - THIS IS A MESS
            OCFileListFragment listOfFiles = getListOfFilesFragment(); 
            if (listOfFiles != null) {
                listOfFiles.listDirectory();
            }
            FileFragment secondFragment = getSecondFragment();
            if (secondFragment != null && secondFragment instanceof FileDetailFragment) {
                FileDetailFragment detailFragment = (FileDetailFragment)secondFragment;
                detailFragment.listenForTransferProgress();
                detailFragment.updateFileDetails(false, false);
            }
        }

        @Override
        public void onServiceDisconnected(ComponentName component) {
            if (component.equals(new ComponentName(FileDisplayActivity.this, FileDownloader.class))) {
                Log_OC.d(TAG, "Download service disconnected");
                mDownloaderBinder = null;
            } else if (component.equals(new ComponentName(FileDisplayActivity.this, FileUploader.class))) {
                Log_OC.d(TAG, "Upload service disconnected");
                mUploaderBinder = null;
            }
        }
    };    



    /**
     * Launch an intent to request the PIN code to the user before letting him use the app
     */
    private void requestPinCode() {
        boolean pinStart = false;
        SharedPreferences appPrefs = PreferenceManager.getDefaultSharedPreferences(getApplicationContext());
        pinStart = appPrefs.getBoolean("set_pincode", false);
        if (pinStart) {
            Intent i = new Intent(getApplicationContext(), PinCodeActivity.class);
            i.putExtra(PinCodeActivity.EXTRA_ACTIVITY, "FileDisplayActivity");
            startActivity(i);
        }
    }


    @Override
    public void onSavedCertificate() {
        startSyncFolderOperation(getCurrentDir());                
    }


    @Override
    public void onFailedSavingCertificate() {
        showDialog(DIALOG_CERT_NOT_SAVED);
    }


    /**
     * Updates the view associated to the activity after the finish of some operation over files
     * in the current account.
     * 
     * @param operation     Removal operation performed.
     * @param result        Result of the removal.
     */
    @Override
    public void onRemoteOperationFinish(RemoteOperation operation, RemoteOperationResult result) {
        if (operation instanceof RemoveFileOperation) {
            onRemoveFileOperationFinish((RemoveFileOperation)operation, result);

        } else if (operation instanceof RenameFileOperation) {
            onRenameFileOperationFinish((RenameFileOperation)operation, result);

        } else if (operation instanceof SynchronizeFileOperation) {
            onSynchronizeFileOperationFinish((SynchronizeFileOperation)operation, result);

        } else if (operation instanceof CreateFolderOperation) {
            onCreateFolderOperationFinish((CreateFolderOperation)operation, result);
            
        } else if (operation instanceof GetSharesOperation) {
            onGetSharesOperationFinish((GetSharesOperation) operation, result);
        }
    }


    /** Updates the data about shared files
     * 
     * @param operation     Get Shared Files
     * @param result        Result of the operation
     */
<<<<<<< HEAD
    private void onGetSharesOperationFinish(GetSharesOperation operation, RemoteOperationResult result) {
        // TODO
=======
    private void onGetSharedFilesOperationFinish(GetSharedFilesOperation operation, RemoteOperationResult result) {
>>>>>>> 063ec9ef
        // Refresh the filelist with the information
        refeshListOfFilesFragment();  
        
        mRefreshSharesInProgress = false;
        
        if (!mSyncInProgress) {
            setSupportProgressBarIndeterminateVisibility(false);
        }
    }

    /**
     * Updates the view associated to the activity after the finish of an operation trying to remove a 
     * file. 
     * 
     * @param operation     Removal operation performed.
     * @param result        Result of the removal.
     */
    private void onRemoveFileOperationFinish(RemoveFileOperation operation, RemoteOperationResult result) {
        dismissLoadingDialog();
        if (result.isSuccess()) {
            Toast msg = Toast.makeText(this, R.string.remove_success_msg, Toast.LENGTH_LONG);
            msg.show();
            OCFile removedFile = operation.getFile();
            getSecondFragment();
            FileFragment second = getSecondFragment();
            if (second != null && removedFile.equals(second.getFile())) {
                cleanSecondFragment();
            }
            if (mStorageManager.getFileById(removedFile.getParentId()).equals(getCurrentDir())) {
                refeshListOfFilesFragment();
            }

        } else {
            Toast msg = Toast.makeText(this, R.string.remove_fail_msg, Toast.LENGTH_LONG); 
            msg.show();
            if (result.isSslRecoverableException()) {
                mLastSslUntrustedServerResult = result;
                showDialog(DIALOG_SSL_VALIDATOR); 
            }
        }
    }

    /**
     * Updates the view associated to the activity after the finish of an operation trying create a new folder
     * 
     * @param operation     Creation operation performed.
     * @param result        Result of the creation.
     */
    private void onCreateFolderOperationFinish(CreateFolderOperation operation, RemoteOperationResult result) {
        if (result.isSuccess()) {
            dismissLoadingDialog();
            refeshListOfFilesFragment();

        } else {
            dismissLoadingDialog();
            if (result.getCode() == ResultCode.INVALID_CHARACTER_IN_NAME) {
                Toast.makeText(FileDisplayActivity.this, R.string.filename_forbidden_characters, Toast.LENGTH_LONG).show();
            } else {
            try {
                Toast msg = Toast.makeText(FileDisplayActivity.this, R.string.create_dir_fail_msg, Toast.LENGTH_LONG); 
                msg.show();

            } catch (NotFoundException e) {
                Log_OC.e(TAG, "Error while trying to show fail message " , e);
            }
            }
        }
    }


    /**
     * Updates the view associated to the activity after the finish of an operation trying to rename a 
     * file. 
     * 
     * @param operation     Renaming operation performed.
     * @param result        Result of the renaming.
     */
    private void onRenameFileOperationFinish(RenameFileOperation operation, RemoteOperationResult result) {
        dismissLoadingDialog();
        OCFile renamedFile = operation.getFile();
        if (result.isSuccess()) {
            if (mDualPane) {
                FileFragment details = getSecondFragment();
                if (details != null && details instanceof FileDetailFragment && renamedFile.equals(details.getFile()) ) {
                    ((FileDetailFragment) details).updateFileDetails(renamedFile, getAccount());
                }
            }
            if (mStorageManager.getFileById(renamedFile.getParentId()).equals(getCurrentDir())) {
                refeshListOfFilesFragment();
            }

        } else {
            if (result.getCode().equals(ResultCode.INVALID_LOCAL_FILE_NAME)) {
                Toast msg = Toast.makeText(this, R.string.rename_local_fail_msg, Toast.LENGTH_LONG); 
                msg.show();
                // TODO throw again the new rename dialog
            } if (result.getCode().equals(ResultCode.INVALID_CHARACTER_IN_NAME)) {
                Toast msg = Toast.makeText(this, R.string.filename_forbidden_characters, Toast.LENGTH_LONG); 
                msg.show();
            } else {
                Toast msg = Toast.makeText(this, R.string.rename_server_fail_msg, Toast.LENGTH_LONG); 
                msg.show();
                if (result.isSslRecoverableException()) {
                    mLastSslUntrustedServerResult = result;
                    showDialog(DIALOG_SSL_VALIDATOR); 
                }
            }
        }
    }


    private void onSynchronizeFileOperationFinish(SynchronizeFileOperation operation, RemoteOperationResult result) {
        dismissLoadingDialog();
        OCFile syncedFile = operation.getLocalFile();
        if (!result.isSuccess()) {
            if (result.getCode() == ResultCode.SYNC_CONFLICT) {
                Intent i = new Intent(this, ConflictsResolveActivity.class);
                i.putExtra(ConflictsResolveActivity.EXTRA_FILE, syncedFile);
                i.putExtra(ConflictsResolveActivity.EXTRA_ACCOUNT, getAccount());
                startActivity(i);

            } 

        } else {
            if (operation.transferWasRequested()) {
                refeshListOfFilesFragment();
                onTransferStateChanged(syncedFile, true, true);

            } else {
                Toast msg = Toast.makeText(this, R.string.sync_file_nothing_to_do_msg, Toast.LENGTH_LONG); 
                msg.show();
            }
        }
    }


    /**
     * {@inheritDoc}
     */
    @Override
    public void onTransferStateChanged(OCFile file, boolean downloading, boolean uploading) {
        if (mDualPane) {
            FileFragment details = getSecondFragment();
            if (details != null && details instanceof FileDetailFragment && file.equals(details.getFile()) ) {
                if (downloading || uploading) {
                    ((FileDetailFragment)details).updateFileDetails(file, getAccount());
                } else {
                    ((FileDetailFragment)details).updateFileDetails(false, true);
                }
            }
        }
    }


    public void onDismiss(EditNameDialog dialog) {
        if (dialog.getResult()) {
            String newDirectoryName = dialog.getNewFilename().trim();
            Log_OC.d(TAG, "'create directory' dialog dismissed with new name " + newDirectoryName);
            if (newDirectoryName.length() > 0) {
                String path = getCurrentDir().getRemotePath();

                // Create directory
                path += newDirectoryName + OCFile.PATH_SEPARATOR;
                RemoteOperation operation = new CreateFolderOperation(path, false, mStorageManager);
                operation.execute(  getAccount(), 
                        FileDisplayActivity.this, 
                        FileDisplayActivity.this, 
                        mHandler,
                        FileDisplayActivity.this);

                showLoadingDialog();
            }
        }
    }


    private void requestForDownload() {
        Account account = getAccount();
        if (!mDownloaderBinder.isDownloading(account, mWaitingToPreview)) {
            Intent i = new Intent(this, FileDownloader.class);
            i.putExtra(FileDownloader.EXTRA_ACCOUNT, account);
            i.putExtra(FileDownloader.EXTRA_FILE, mWaitingToPreview);
            startService(i);
        }
    }


    private OCFile getCurrentDir() {
        OCFile file = getFile();
        if (file != null) {
            if (file.isFolder()) {
                return file;
            } else if (mStorageManager != null) {
                String parentPath = file.getRemotePath().substring(0, file.getRemotePath().lastIndexOf(file.getFileName()));
                return mStorageManager.getFileByPath(parentPath);
            }
        }
        return null;
    }
    
    public void startSyncFolderOperation(OCFile folder) {
        long currentSyncTime = System.currentTimeMillis(); 
        
        mSyncInProgress = true;
                
        // perform folder synchronization
        RemoteOperation synchFolderOp = new SynchronizeFolderOperation( folder,  
                                                                        currentSyncTime, 
                                                                        false,
                                                                        getStorageManager(), 
                                                                        getAccount(), 
                                                                        getApplicationContext()
                                                                      );
        synchFolderOp.execute(getAccount(), this, null, null, this);
        
        setSupportProgressBarIndeterminateVisibility(true);
    }

    
    private void startGetShares() {
        // Get shared files/folders
        RemoteOperation getShares = new GetSharesOperation(mStorageManager);
        getShares.execute(getAccount(), this, this, mHandler, this);
        
        mRefreshSharesInProgress = true;
        setSupportProgressBarIndeterminateVisibility(true);
        
    }
    
//    public void enableDisableViewGroup(ViewGroup viewGroup, boolean enabled) {
//        int childCount = viewGroup.getChildCount();
//        for (int i = 0; i < childCount; i++) {
//          View view = viewGroup.getChildAt(i);
//          view.setEnabled(enabled);
//          view.setClickable(!enabled);
//          if (view instanceof ViewGroup) {
//            enableDisableViewGroup((ViewGroup) view, enabled);
//          }
//        }
//      }
}<|MERGE_RESOLUTION|>--- conflicted
+++ resolved
@@ -1309,12 +1309,7 @@
      * @param operation     Get Shared Files
      * @param result        Result of the operation
      */
-<<<<<<< HEAD
     private void onGetSharesOperationFinish(GetSharesOperation operation, RemoteOperationResult result) {
-        // TODO
-=======
-    private void onGetSharedFilesOperationFinish(GetSharedFilesOperation operation, RemoteOperationResult result) {
->>>>>>> 063ec9ef
         // Refresh the filelist with the information
         refeshListOfFilesFragment();  
         
