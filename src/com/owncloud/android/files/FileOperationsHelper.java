--- conflicted
+++ resolved
@@ -35,13 +35,8 @@
 import com.owncloud.android.datamodel.OCFile;
 import com.owncloud.android.db.UploadDbObject;
 import com.owncloud.android.files.services.FileDownloader.FileDownloaderBinder;
-<<<<<<< HEAD
 import com.owncloud.android.files.services.FileUploadService.FileUploaderBinder;
 import com.owncloud.android.lib.common.accounts.AccountUtils.Constants;
-=======
-import com.owncloud.android.files.services.FileUploader.FileUploaderBinder;
-
->>>>>>> 95db3421
 import com.owncloud.android.lib.common.network.WebdavUtils;
 import com.owncloud.android.lib.common.utils.Log_OC;
 import com.owncloud.android.lib.resources.status.OwnCloudVersion;
@@ -75,7 +70,8 @@
             String encodedStoragePath = WebdavUtils.encodePath(storagePath);
             
             Intent intentForSavedMimeType = new Intent(Intent.ACTION_VIEW);
-            intentForSavedMimeType.setDataAndType(Uri.parse("file://"+ encodedStoragePath), file.getMimetype());
+            intentForSavedMimeType.setDataAndType(Uri.parse("file://"+ encodedStoragePath),
+                    file.getMimetype());
             intentForSavedMimeType.setFlags(
                     Intent.FLAG_GRANT_READ_URI_PERMISSION | Intent.FLAG_GRANT_WRITE_URI_PERMISSION
             );
@@ -87,18 +83,22 @@
                 );
                 if (guessedMimeType != null && !guessedMimeType.equals(file.getMimetype())) {
                     intentForGuessedMimeType = new Intent(Intent.ACTION_VIEW);
-                    intentForGuessedMimeType.setDataAndType(Uri.parse("file://"+ encodedStoragePath), guessedMimeType);
+                    intentForGuessedMimeType.setDataAndType(Uri.parse("file://" +
+                            encodedStoragePath), guessedMimeType);
                     intentForGuessedMimeType.setFlags(
-                            Intent.FLAG_GRANT_READ_URI_PERMISSION | Intent.FLAG_GRANT_WRITE_URI_PERMISSION
+                            Intent.FLAG_GRANT_READ_URI_PERMISSION |
+                                    Intent.FLAG_GRANT_WRITE_URI_PERMISSION
                     );
                 }
             }
             
             Intent chooserIntent;
             if (intentForGuessedMimeType != null) {
-                chooserIntent = Intent.createChooser(intentForGuessedMimeType, mFileActivity.getString(R.string.actionbar_open_with));
+                chooserIntent = Intent.createChooser(intentForGuessedMimeType,
+                        mFileActivity.getString(R.string.actionbar_open_with));
             } else {
-                chooserIntent = Intent.createChooser(intentForSavedMimeType, mFileActivity.getString(R.string.actionbar_open_with));
+                chooserIntent = Intent.createChooser(intentForSavedMimeType,
+                        mFileActivity.getString(R.string.actionbar_open_with));
             }
             
             mFileActivity.startActivity(chooserIntent);
@@ -116,7 +116,8 @@
                 String link = "https://fake.url";
                 Intent intent = createShareWithLinkIntent(link);
                 String[] packagesToExclude = new String[] { mFileActivity.getPackageName() };
-                DialogFragment chooserDialog = ShareLinkToDialog.newInstance(intent, packagesToExclude, file);
+                DialogFragment chooserDialog = ShareLinkToDialog.newInstance(intent,
+                        packagesToExclude, file);
                 chooserDialog.show(mFileActivity.getSupportFragmentManager(), FTAG_CHOOSER_DIALOG);
                 
             } else {
@@ -126,7 +127,9 @@
         } else {
             // Show a Message
             Toast t = Toast.makeText(
-                    mFileActivity, mFileActivity.getString(R.string.share_link_no_support_share_api), Toast.LENGTH_LONG
+                    mFileActivity,
+                    mFileActivity.getString(R.string.share_link_no_support_share_api),
+                    Toast.LENGTH_LONG
             );
             t.show();
         }
@@ -186,7 +189,9 @@
             
         } else {
             // Show a Message
-            Toast t = Toast.makeText(mFileActivity, mFileActivity.getString(R.string.share_link_no_support_share_api), Toast.LENGTH_LONG);
+            Toast t = Toast.makeText(mFileActivity,
+                    mFileActivity.getString(R.string.share_link_no_support_share_api),
+                    Toast.LENGTH_LONG);
             t.show();
             
         }
@@ -204,7 +209,8 @@
 
             // Show dialog, without the own app
             String[] packagesToExclude = new String[] { mFileActivity.getPackageName() };
-            DialogFragment chooserDialog = ShareLinkToDialog.newInstance(sendIntent, packagesToExclude, file);
+            DialogFragment chooserDialog = ShareLinkToDialog.newInstance(sendIntent,
+                    packagesToExclude, file);
             chooserDialog.show(mFileActivity.getSupportFragmentManager(), FTAG_CHOOSER_DIALOG);
 
         } else {
@@ -290,7 +296,6 @@
     }
 
     /**
-<<<<<<< HEAD
      * Retry uploading a failed or cancelled upload with force.
      */
     public void retryUpload(UploadDbObject upload) {
@@ -316,15 +321,16 @@
             Log_OC.w(TAG, "uploaderBinder not set. Cannot remove " + upload.getOCFile());            
         }
     }
-=======
+
+    /**
      * Cancel the transference in downloads (files/folders) and file uploads
      * @param file OCFile
      */
->>>>>>> 95db3421
     public void cancelTransference(OCFile file) {
         Account account = mFileActivity.getAccount();
         if (file.isFolder()) {
-            OperationsService.OperationsServiceBinder opsBinder = mFileActivity.getOperationsServiceBinder();
+            OperationsService.OperationsServiceBinder opsBinder =
+                    mFileActivity.getOperationsServiceBinder();
             if (opsBinder != null) {
                 opsBinder.cancel(account, file);
             }
@@ -333,11 +339,10 @@
         // for both files and folders
         FileDownloaderBinder downloaderBinder = mFileActivity.getFileDownloaderBinder();
         FileUploaderBinder uploaderBinder = mFileActivity.getFileUploaderBinder();
-<<<<<<< HEAD
         if (downloaderBinder != null) {
             if (downloaderBinder.isDownloading(account, file)) {
                 // Remove etag for parent, if file is a keep_in_sync
-                if (file.keepInSync()) {
+                if (file.isFavorite()) {
                     OCFile parent = mFileActivity.getStorageManager().getFileById(file.getParentId());
                     parent.setEtag("");
                     mFileActivity.getStorageManager().saveFile(parent);
@@ -356,22 +361,7 @@
             }
         } 
         if(downloaderBinder == null && uploaderBinder == null) {
-            Log_OC.w(TAG, "Neither downloaderBinder nor uploaderBinder set. Cannot cancel.");            
-=======
-        if (downloaderBinder != null && downloaderBinder.isDownloading(account, file)) {
-            downloaderBinder.cancel(account, file);
-
-            // TODO - review why is this here, and solve in a better way
-            // Remove etag for parent, if file is a favorite
-            if (file.isFavorite()) {
-                OCFile parent = mFileActivity.getStorageManager().getFileById(file.getParentId());
-                parent.setEtag("");
-                mFileActivity.getStorageManager().saveFile(parent);
-            }
-
-        } else if (uploaderBinder != null && uploaderBinder.isUploading(account, file)) {
-            uploaderBinder.cancel(account, file);
->>>>>>> 95db3421
+            Log_OC.w(TAG, "Neither downloaderBinder nor uploaderBinder set. Cannot cancel.");
         }
     }
 
@@ -407,7 +397,8 @@
      */
     public boolean isVersionWithForbiddenCharacters() {
         if (mFileActivity.getAccount() != null) {
-            OwnCloudVersion serverVersion = AccountUtils.getServerVersion(mFileActivity.getAccount());
+            OwnCloudVersion serverVersion =
+                    AccountUtils.getServerVersion(mFileActivity.getAccount());
             return (serverVersion != null && serverVersion.isVersionWithForbiddenCharacters());
         }
         return false;
