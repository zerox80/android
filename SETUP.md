<<<<<<< HEAD

If you want to start help developing ownCloud please follow the [contribution guidelines][0] and observe these instructions:
=======

If you want to start help developing ownCloud please follow the [contribution guidelines][0] and observe these instructions.

If you have any problems, start again with 1) and work your way down. If something still does not work as described here, please open a new issue describing exactly what you did, what happened, and what should have happened.
>>>>>>> 0a0c808e

### 1. Fork and download android/develop repository:

NOTE: You must have git in your environment path variable to perform the next operations.

* Navigate to https://github.com/owncloud/android, click fork.
* Clone your new repo: "git clone git@github.com:YOURGITHUBNAME/android.git"
* Move to the project folder with "cd android"
* Checkout remote develop branch: "git checkout -b develop remotes/origin/develop"
* Pull changes from your develop branch: "git pull origin develop"
* Make official ownCloud repo known as upstream: "git remote add upstream git@github.com:owncloud/android.git"
* Make sure to get the latest changes from official android/develop branch: "git pull upstream develop"

At this point you can continue using different tools to build the project. Section 2, 3, 4, 5 and 6 describe some of the existing alternatives.

### 2. Building with Ant:

NOTE: You must have the Android SDK 'tools/', and 'platforms-tools/' folders in your environment path variable.

* Resolve necessary dependencies running:
    - Windows: "setup_env.bat ant"
    - Mac OS/Linux: "./setup_env.sh ant"
* Run "ant clean".
* Run "ant debug" to generate a debuggable version of the ownCloud app.

### 3. Building with console/maven:

NOTE: You must have mvn (version >= 3.1.1) in your environment path. Current Android 'platforms-tools' need to be installed.

Download/install Android plugin for Maven, then build ownCloud with mvn:

* Resolve necessary dependencies running:
    - Windows: "setup_env.bat maven"
    - Mac OS/Linux: "./setup_env.sh maven"
* cd ..
* git clone https://github.com/mosabua/maven-android-sdk-deployer.git
* cd maven-android-sdk-deployer
* mvn -pl com.simpligility.android.sdk-deployer:android-19 -am install
* cd ../android/owncloud-android-library
* mvn install
* cd ..

Now you can create ownCloud APK using "mvn package" and find it as ownCloud.apk under the target

### 4. Building with Gradle:
<<<<<<< HEAD

* Complete the setup of project properties running:
    - Windows: "setup_env.bat gradle"
    - Mac OS/Linux: "./setup_env.sh gradle"
* Open a terminal and go to the "android" directory that contains the repository.
* Run the 'clean' and 'build' tasks using the Gradle wrapper provided:
    - Windows: gradlew.bat clean build
    - Mac OS/Linux: ./gradlew clean build
* You can find the generated apk file in android/build/outputs/apk

=======

* Complete the setup of project properties running:
    - Windows: "setup_env.bat gradle"
    - Mac OS/Linux: "./setup_env.sh gradle"
* Open a terminal and go to the "android" directory that contains the repository.
* Run the 'clean' and 'build' tasks using the Gradle wrapper provided:
    - Windows: gradlew.bat clean build
    - Mac OS/Linux: ./gradlew clean build
* You can find the generated apk file in android/build/outputs/apk

>>>>>>> 0a0c808e
### 5. Building with Eclipse:

NOTE: You must have the Android SDK 'tools/', and 'platforms-tools/' folders in your environment path variable.

* Resolve necessary dependencies running:
    - Windows: "setup_env.bat ant"
    - Mac OS/Linux: "./setup_env.sh ant"
    * Open Eclipse and create new "Android Project from Existing Code". Choose android/actionbarsherlock/library as root.
* Clean project and compile.
* If any error appears, check the project properties; in the 'Android' section, API Level should be greater or equal than 14.
* Make sure android/actionbarsherlock/library/bin/library.jar was created.
* Create a new "Android Project from Existing Code". Choose android/owncloud-android-library as root.
* Clean project and compile.
* If any error appears, check the project properties; in the 'Android' section, API Level should be 19 or greater.
* Make sure android/owncloud-android-library/bin/classes.jar was created.
* Import ownCloud Android project.
* Clean project and compile.
* If any error appears, check the project properties of owncloud-android project; in the 'Android' section:
    - API Level should be 19 or greater.
    - Two library projects should appear referred in the bottom square: actionbarsherlock/library and owncloud-android-library. Add them if needed.
* After those actions you should be good to go. HAVE FUN!

NOTE: Even though API level is set to 19, APK also runs on older devices because in AndroidManifest.xml minSdkVersion is set to 8.

### 6. Building with Android Studio:

* Complete the setup of project properties running:
    - Windows: "setup_env.bat gradle"
    - Mac OS/Linux: "./setup_env.sh gradle"
* The first time you want to open the project in Android Studio, select 'Import Project...' and choose the file "android/settings.gradle".
  Android Studio will then create the '.iml' files it needs. If you ever close the project but the files are still there, you just select
  'Open Project...'. The file chooser will show an Android face as the folder icon, which you can select to reopen the project.
* To build the project, follow the guidelines shown on [4. Building with Gradle][2].

### 7. Create pull request:

NOTE: You must sign the [Contributor Agreement][1] before your changes can be accepted!

* Commit your changes locally: "git commit -a"
* Push your changes to your GitHub repo: "git push"
* Browse to https://github.com/YOURGITHUBNAME/android/pulls and issue pull request
* Click "Edit" and set "base:develop"
* Again, click "Edit" and set "compare:develop"
* Enter description and send pull request.

### 8. Create another pull request:

To make sure your new pull request does not contain commits which are already contained in previous PRs, create a new branch which is a clone of upstream/develop.

* git fetch upstream
* git checkout -b my_new_develop_branch upstream/develop
* If you want to rename that branch later: "git checkout -b my_new_develop_branch_with_new_name"
* Push branch to server: "git push -u origin name_of_local_develop_branch"
* Use GitHub to issue PR


[0]: https://github.com/owncloud/android/blob/master/CONTRIBUTING.md
[1]: http://owncloud.org/about/contributor-agreement/
[2]: https://github.com/owncloud/android/blob/master/SETUP.md#4-building-with-gradle<|MERGE_RESOLUTION|>--- conflicted
+++ resolved
@@ -1,12 +1,7 @@
-<<<<<<< HEAD
-
-If you want to start help developing ownCloud please follow the [contribution guidelines][0] and observe these instructions:
-=======
 
 If you want to start help developing ownCloud please follow the [contribution guidelines][0] and observe these instructions.
 
 If you have any problems, start again with 1) and work your way down. If something still does not work as described here, please open a new issue describing exactly what you did, what happened, and what should have happened.
->>>>>>> 0a0c808e
 
 ### 1. Fork and download android/develop repository:
 
@@ -52,7 +47,6 @@
 Now you can create ownCloud APK using "mvn package" and find it as ownCloud.apk under the target
 
 ### 4. Building with Gradle:
-<<<<<<< HEAD
 
 * Complete the setup of project properties running:
     - Windows: "setup_env.bat gradle"
@@ -63,18 +57,6 @@
     - Mac OS/Linux: ./gradlew clean build
 * You can find the generated apk file in android/build/outputs/apk
 
-=======
-
-* Complete the setup of project properties running:
-    - Windows: "setup_env.bat gradle"
-    - Mac OS/Linux: "./setup_env.sh gradle"
-* Open a terminal and go to the "android" directory that contains the repository.
-* Run the 'clean' and 'build' tasks using the Gradle wrapper provided:
-    - Windows: gradlew.bat clean build
-    - Mac OS/Linux: ./gradlew clean build
-* You can find the generated apk file in android/build/outputs/apk
-
->>>>>>> 0a0c808e
 ### 5. Building with Eclipse:
 
 NOTE: You must have the Android SDK 'tools/', and 'platforms-tools/' folders in your environment path variable.
