/* ownCloud Android client application
 *   Copyright (C) 2012 Bartek Przybylski
 *   Copyright (C) 2012-2013 ownCloud Inc.
 *
 *   This program is free software: you can redistribute it and/or modify
 *   it under the terms of the GNU General Public License version 2,
 *   as published by the Free Software Foundation.
 *
 *   This program is distributed in the hope that it will be useful,
 *   but WITHOUT ANY WARRANTY; without even the implied warranty of
 *   MERCHANTABILITY or FITNESS FOR A PARTICULAR PURPOSE.  See the
 *   GNU General Public License for more details.
 *
 *   You should have received a copy of the GNU General Public License
 *   along with this program.  If not, see <http://www.gnu.org/licenses/>.
 *
 */

package com.owncloud.android.oc_framework.operations;

import java.io.IOException;
import java.io.Serializable;
import java.net.MalformedURLException;
import java.net.SocketException;
import java.net.SocketTimeoutException;
import java.net.UnknownHostException;
import java.util.ArrayList;

import javax.net.ssl.SSLException;

import org.apache.commons.httpclient.ConnectTimeoutException;
import org.apache.commons.httpclient.Header;
import org.apache.commons.httpclient.HttpException;
import org.apache.commons.httpclient.HttpStatus;
import org.apache.jackrabbit.webdav.DavException;

import com.owncloud.android.oc_framework.accounts.AccountUtils.AccountNotFoundException;
import com.owncloud.android.oc_framework.network.CertificateCombinedException;

import android.accounts.Account;
import android.accounts.AccountsException;
import android.util.Log;


/**
 * The result of a remote operation required to an ownCloud server.
 * 
 * Provides a common classification of remote operation results for all the
 * application.
 * 
 * @author David A. Velasco
 */
public class RemoteOperationResult implements Serializable {

<<<<<<< HEAD
        /** Generated - should be refreshed every time the class changes!! */
        private static final long serialVersionUID = -2469951225222759283L;
=======
	/** Generated - should be refreshed every time the class changes!! */
	private static final long serialVersionUID = -2469951225222759283L;
>>>>>>> 5c7b534c
    
    private static final String TAG = "RemoteOperationResult";
    
    public enum ResultCode { 
        OK,
        OK_SSL,
        OK_NO_SSL,
        UNHANDLED_HTTP_CODE,
        UNAUTHORIZED,        
        FILE_NOT_FOUND, 
        INSTANCE_NOT_CONFIGURED, 
        UNKNOWN_ERROR, 
        WRONG_CONNECTION,  
        TIMEOUT, 
        INCORRECT_ADDRESS, 
        HOST_NOT_AVAILABLE, 
        NO_NETWORK_CONNECTION, 
        SSL_ERROR,
        SSL_RECOVERABLE_PEER_UNVERIFIED,
        BAD_OC_VERSION,
        CANCELLED, 
        INVALID_LOCAL_FILE_NAME, 
        INVALID_OVERWRITE,
        CONFLICT, 
        OAUTH2_ERROR,
        SYNC_CONFLICT,
        LOCAL_STORAGE_FULL, 
        LOCAL_STORAGE_NOT_MOVED, 
        LOCAL_STORAGE_NOT_COPIED, 
        OAUTH2_ERROR_ACCESS_DENIED,
        QUOTA_EXCEEDED, 
        ACCOUNT_NOT_FOUND, 
        ACCOUNT_EXCEPTION, 
        ACCOUNT_NOT_NEW, 
        ACCOUNT_NOT_THE_SAME,
        INVALID_CHARACTER_IN_NAME
    }

    private boolean mSuccess = false;
    private int mHttpCode = -1;
    private Exception mException = null;
    private ResultCode mCode = ResultCode.UNKNOWN_ERROR;
    private String mRedirectedLocation;

    private ArrayList<RemoteFile> mFiles;
<<<<<<< HEAD
        
=======
	
>>>>>>> 5c7b534c
    public RemoteOperationResult(ResultCode code) {
        mCode = code;
        mSuccess = (code == ResultCode.OK || code == ResultCode.OK_SSL || code == ResultCode.OK_NO_SSL);
        mFiles = null;
    }

    private RemoteOperationResult(boolean success, int httpCode) {
        mSuccess = success;
        mHttpCode = httpCode;

        if (success) {
            mCode = ResultCode.OK;

        } else if (httpCode > 0) {
            switch (httpCode) {
            case HttpStatus.SC_UNAUTHORIZED:
                mCode = ResultCode.UNAUTHORIZED;
                break;
            case HttpStatus.SC_NOT_FOUND:
                mCode = ResultCode.FILE_NOT_FOUND;
                break;
            case HttpStatus.SC_INTERNAL_SERVER_ERROR:
                mCode = ResultCode.INSTANCE_NOT_CONFIGURED;
                break;
            case HttpStatus.SC_CONFLICT:
                mCode = ResultCode.CONFLICT;
                break;
            case HttpStatus.SC_INSUFFICIENT_STORAGE:
                mCode = ResultCode.QUOTA_EXCEEDED;
                break;
            default:
                mCode = ResultCode.UNHANDLED_HTTP_CODE;
                Log.d(TAG, "RemoteOperationResult has processed UNHANDLED_HTTP_CODE: " + httpCode);
            }
        }
    }
    
    public RemoteOperationResult(boolean success, int httpCode, Header[] headers) {
        this(success, httpCode);
        if (headers != null) {
            Header current;
            for (int i=0; i<headers.length; i++) {
                current = headers[i];
                if ("Location".equals(current.getName())) {
                    mRedirectedLocation = current.getValue();
                    break;
                }
            }
        }
    }    

    public RemoteOperationResult(Exception e) {
        mException = e;

        if (e instanceof OperationCancelledException) {
            mCode = ResultCode.CANCELLED;

        } else if (e instanceof SocketException) {
            mCode = ResultCode.WRONG_CONNECTION;

        } else if (e instanceof SocketTimeoutException) {
            mCode = ResultCode.TIMEOUT;

        } else if (e instanceof ConnectTimeoutException) {
            mCode = ResultCode.TIMEOUT;

        } else if (e instanceof MalformedURLException) {
            mCode = ResultCode.INCORRECT_ADDRESS;

        } else if (e instanceof UnknownHostException) {
            mCode = ResultCode.HOST_NOT_AVAILABLE;

        } else if (e instanceof AccountNotFoundException) {
            mCode = ResultCode.ACCOUNT_NOT_FOUND;
            
        } else if (e instanceof AccountsException) {
            mCode = ResultCode.ACCOUNT_EXCEPTION;
            
        } else if (e instanceof SSLException || e instanceof RuntimeException) {
            CertificateCombinedException se = getCertificateCombinedException(e);
            if (se != null) {
                mException = se;
                if (se.isRecoverable()) {
                    mCode = ResultCode.SSL_RECOVERABLE_PEER_UNVERIFIED;
                }
            } else if (e instanceof RuntimeException) {
                mCode = ResultCode.HOST_NOT_AVAILABLE;

            } else {
                mCode = ResultCode.SSL_ERROR;
            }

        } else {
            mCode = ResultCode.UNKNOWN_ERROR;
        }

    }


    public void setData(ArrayList<RemoteFile> files){
<<<<<<< HEAD
            mFiles = files;
    }
    
        public ArrayList<RemoteFile> getData(){
                return mFiles;
        }
=======
    	mFiles = files;
    }
    
	public ArrayList<RemoteFile> getData(){
		return mFiles;
	}
>>>>>>> 5c7b534c
    
    public boolean isSuccess() {
        return mSuccess;
    }

    public boolean isCancelled() {
        return mCode == ResultCode.CANCELLED;
    }

    public int getHttpCode() {
        return mHttpCode;
    }

    public ResultCode getCode() {
        return mCode;
    }

    public Exception getException() {
        return mException;
    }

    public boolean isSslRecoverableException() {
        return mCode == ResultCode.SSL_RECOVERABLE_PEER_UNVERIFIED;
    }

    private CertificateCombinedException getCertificateCombinedException(Exception e) {
        CertificateCombinedException result = null;
        if (e instanceof CertificateCombinedException) {
            return (CertificateCombinedException) e;
        }
        Throwable cause = mException.getCause();
        Throwable previousCause = null;
        while (cause != null && cause != previousCause && !(cause instanceof CertificateCombinedException)) {
            previousCause = cause;
            cause = cause.getCause();
        }
        if (cause != null && cause instanceof CertificateCombinedException) {
            result = (CertificateCombinedException) cause;
        }
        return result;
    }

    public String getLogMessage() {

        if (mException != null) {
            if (mException instanceof OperationCancelledException) {
                return "Operation cancelled by the caller";

            } else if (mException instanceof SocketException) {
                return "Socket exception";

            } else if (mException instanceof SocketTimeoutException) {
                return "Socket timeout exception";

            } else if (mException instanceof ConnectTimeoutException) {
                return "Connect timeout exception";

            } else if (mException instanceof MalformedURLException) {
                return "Malformed URL exception";

            } else if (mException instanceof UnknownHostException) {
                return "Unknown host exception";

            } else if (mException instanceof CertificateCombinedException) {
                if (((CertificateCombinedException) mException).isRecoverable())
                    return "SSL recoverable exception";
                else
                    return "SSL exception";

            } else if (mException instanceof SSLException) {
                return "SSL exception";

            } else if (mException instanceof DavException) {
                return "Unexpected WebDAV exception";

            } else if (mException instanceof HttpException) {
                return "HTTP violation";

            } else if (mException instanceof IOException) {
                return "Unrecovered transport exception";

            } else if (mException instanceof AccountNotFoundException) {
                Account failedAccount = ((AccountNotFoundException)mException).getFailedAccount();
                return mException.getMessage() + " (" + (failedAccount != null ? failedAccount.name : "NULL") + ")";
                
            } else if (mException instanceof AccountsException) {
                return "Exception while using account";
                
            } else {
                return "Unexpected exception";
            }
        }

        if (mCode == ResultCode.INSTANCE_NOT_CONFIGURED) {
            return "The ownCloud server is not configured!";

        } else if (mCode == ResultCode.NO_NETWORK_CONNECTION) {
            return "No network connection";

        } else if (mCode == ResultCode.BAD_OC_VERSION) {
            return "No valid ownCloud version was found at the server";

        } else if (mCode == ResultCode.LOCAL_STORAGE_FULL) {
            return "Local storage full";

        } else if (mCode == ResultCode.LOCAL_STORAGE_NOT_MOVED) {
            return "Error while moving file to final directory";

        } else if (mCode == ResultCode.ACCOUNT_NOT_NEW) {
            return "Account already existing when creating a new one";

        } else if (mCode == ResultCode.ACCOUNT_NOT_THE_SAME) {
            return "Authenticated with a different account than the one updating";
        } else if (mCode == ResultCode.INVALID_CHARACTER_IN_NAME) {
                return "The file name contains an forbidden character";
        }

        return "Operation finished with HTTP status code " + mHttpCode + " (" + (isSuccess() ? "success" : "fail") + ")";

    }

    public boolean isServerFail() {
        return (mHttpCode >= HttpStatus.SC_INTERNAL_SERVER_ERROR);
    }

    public boolean isException() {
        return (mException != null);
    }

    public boolean isTemporalRedirection() {
        return (mHttpCode == 302 || mHttpCode == 307);
    }

    public String getRedirectedLocation() {
        return mRedirectedLocation;
    }
    
    public boolean isIdPRedirection() {
        return (mRedirectedLocation != null &&
                (mRedirectedLocation.toUpperCase().contains("SAML") || 
                mRedirectedLocation.toLowerCase().contains("wayf")));
    }

}<|MERGE_RESOLUTION|>--- conflicted
+++ resolved
@@ -52,13 +52,8 @@
  */
 public class RemoteOperationResult implements Serializable {
 
-<<<<<<< HEAD
-        /** Generated - should be refreshed every time the class changes!! */
-        private static final long serialVersionUID = -2469951225222759283L;
-=======
 	/** Generated - should be refreshed every time the class changes!! */
 	private static final long serialVersionUID = -2469951225222759283L;
->>>>>>> 5c7b534c
     
     private static final String TAG = "RemoteOperationResult";
     
@@ -104,11 +99,7 @@
     private String mRedirectedLocation;
 
     private ArrayList<RemoteFile> mFiles;
-<<<<<<< HEAD
-        
-=======
-	
->>>>>>> 5c7b534c
+    
     public RemoteOperationResult(ResultCode code) {
         mCode = code;
         mSuccess = (code == ResultCode.OK || code == ResultCode.OK_SSL || code == ResultCode.OK_NO_SSL);
@@ -209,21 +200,12 @@
 
 
     public void setData(ArrayList<RemoteFile> files){
-<<<<<<< HEAD
-            mFiles = files;
-    }
-    
-        public ArrayList<RemoteFile> getData(){
-                return mFiles;
-        }
-=======
     	mFiles = files;
     }
     
 	public ArrayList<RemoteFile> getData(){
 		return mFiles;
 	}
->>>>>>> 5c7b534c
     
     public boolean isSuccess() {
         return mSuccess;
