package com.owncloud.android.oc_framework.utils;

import java.io.File;

import android.util.Log;

public class FileUtils {

	public static final String PATH_SEPARATOR = "/";


	public static String getParentPath(String remotePath) {
		String parentPath = new File(remotePath).getParent();
		parentPath = parentPath.endsWith(PATH_SEPARATOR) ? parentPath : parentPath + PATH_SEPARATOR;
		return parentPath;
	}
	
	/**
	 * Validate the fileName to detect if contains any forbidden character: / , \ , < , > , : , " , | , ? , *
	 * @param fileName
	 * @return
	 */
	public static boolean isValidName(String fileName) {
		boolean result = true;
		
<<<<<<< HEAD
		Log.d("FileUtils", "fileName ======= " + fileName);
		if (fileName.contains("/") || fileName.contains("\\") || fileName.contains("<") || 
				fileName.contains(">") || fileName.contains(":") || fileName.contains("\"") || 
				fileName.contains("|") || fileName.contains("?") || fileName.contains("*")) {
=======
		Log.d("FileUtils", "fileName =======" + fileName);
		if (fileName.contains(PATH_SEPARATOR) ||
				fileName.contains("\\") || fileName.contains("<") || fileName.contains(">") ||
				fileName.contains(":") || fileName.contains("\"") || fileName.contains("|") || 
				fileName.contains("?") || fileName.contains("*")) {
>>>>>>> 3cd9b0dc
			result = false;
		}
		return result;
	}
	
	/**
	 * Validate the path to detect if contains any forbidden character: \ , < , > , : , " , | , ? , *
	 * @param path
	 * @return
	 */
	public static boolean isValidPath(String path) {
		boolean result = true;
		
		Log.d("FileUtils", "path ....... " + path);
		if (path.contains("\\") || path.contains("<") || path.contains(">") ||
				path.contains(":") || path.contains("\"") || path.contains("|") || 
				path.contains("?") || path.contains("*")) {
			result = false;
		}
		return result;
	}
}<|MERGE_RESOLUTION|>--- conflicted
+++ resolved
@@ -23,18 +23,11 @@
 	public static boolean isValidName(String fileName) {
 		boolean result = true;
 		
-<<<<<<< HEAD
-		Log.d("FileUtils", "fileName ======= " + fileName);
-		if (fileName.contains("/") || fileName.contains("\\") || fileName.contains("<") || 
-				fileName.contains(">") || fileName.contains(":") || fileName.contains("\"") || 
-				fileName.contains("|") || fileName.contains("?") || fileName.contains("*")) {
-=======
 		Log.d("FileUtils", "fileName =======" + fileName);
 		if (fileName.contains(PATH_SEPARATOR) ||
 				fileName.contains("\\") || fileName.contains("<") || fileName.contains(">") ||
 				fileName.contains(":") || fileName.contains("\"") || fileName.contains("|") || 
 				fileName.contains("?") || fileName.contains("*")) {
->>>>>>> 3cd9b0dc
 			result = false;
 		}
 		return result;
