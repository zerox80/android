--- conflicted
+++ resolved
@@ -43,16 +43,6 @@
 	protected void onCreate(Bundle savedInstanceState) {
 		super.onCreate(savedInstanceState);
 		setContentView(R.layout.activity_test);
-<<<<<<< HEAD
-=======
-		
-		// This account must exists on the simulator / device
-		String accountHost = "beta.owncloud.com";
-		String accountUser = "testandroid";
-		String accountName = accountUser + "@"+ accountHost;
-		String accountPass = "testandroid";
-		String accountType = "owncloud";	
->>>>>>> 3cd9b0dc
 
 		AccountManager am = AccountManager.get(this);
 		
@@ -64,22 +54,9 @@
             }
         }
 
-<<<<<<< HEAD
-//        if (mAccount == null) {
-//			mAccount = new Account(accountName, mAccountType);	
-//			am.addAccountExplicitly(mAccount, mAccountPass, null);
-//	        am.setUserData(mAccount, "oc_version",    "5.0.14");
-//	        am.setUserData(mAccount, "oc_base_url",   "http://beta.owncloud.com/owncloud");
-//        } else {
-//            Log.d(TAG, "oc_version --->"+ am.getUserData(mAccount, "oc_version") );
-//            Log.d(TAG, "oc_base_url --->"+ am.getUserData(mAccount, "oc_base_url") );
-//        }
-        	
-=======
         // Get the WebDavClient
         AuthTask task = new AuthTask();
         task.execute(this.getApplicationContext());
->>>>>>> 3cd9b0dc
         
 	}
 
@@ -105,7 +82,6 @@
 		return result;
 	}
 	
-<<<<<<< HEAD
 	/**
 	 * Access to the library method to Rename a File or Folder
 	 * @param oldName			Old name of the file.
@@ -122,7 +98,8 @@
 		RemoteOperationResult result = renameOperation.execute(mClient);
 		
 		return result;
-=======
+	}
+	
 	private class AuthTask extends AsyncTask<Context, Void, WebdavClient> {
 
 		@Override
@@ -156,6 +133,5 @@
 			mClient = result;
 		}
 		
->>>>>>> 3cd9b0dc
 	}
 }