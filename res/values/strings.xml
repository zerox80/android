<?xml version="1.0" encoding="utf-8"?>
<resources>

    <string name="about_android">%1$s Android app</string>
    <string name="about_version">version %1$s</string>
    <string name="actionbar_sync">Refresh account</string>
    <string name="actionbar_upload">Upload</string>
    <string name="actionbar_upload_from_apps">Content from other apps</string>
    <string name="actionbar_upload_files">Files</string>
    <string name="actionbar_open_with">Open with</string>
    <string name="actionbar_mkdir">New folder</string>
    <string name="actionbar_settings">Settings</string>
    <string name="actionbar_see_details">Details</string>
    <string name="actionbar_send_file">Send</string>
    <string name="actionbar_sort">Sort</string>
    <string name="actionbar_sort_title">Sort by</string>
    <string-array name="actionbar_sortby">
    	<item>A-Z</item>
    	<item>Newest - Oldest</item>
    	<!-- TODO re-enable when server-side folder size calculation is available   
    	<item>Biggest - Smallest</item>  -->
    </string-array>
    <!-- TODO re-enable when "Accounts" is available in Navigation Drawer -->
    <!--<string name="drawer_item_accounts">Accounts</string>-->
    <string name="drawer_item_all_files">All files</string>
    <!-- TODO re-enable when "On Device" is available
    <string name="drawer_item_on_device">On device</string>-->
    <string name="drawer_item_settings">Settings</string>
    <string name="drawer_item_uploads_list">Uploads</string>
    <string name="drawer_item_logs">Logs</string>
	<string name="drawer_close">Close</string>
    <string name="drawer_open">Open</string>
    <string name="prefs_category_general">General</string>
    <string name="prefs_category_more">More</string>
    <string name="prefs_accounts">Accounts</string>
    <string name="prefs_manage_accounts">Manage accounts</string>
    <string name="prefs_passcode">Passcode lock</string>
    <string name="prefs_instant_upload">Instant picture uploads</string>
    <string name="prefs_instant_upload_summary">Instantly upload pictures taken by camera</string>
    <string name="prefs_instant_video_upload">Instant video uploads</string>
    <string name="prefs_instant_video_upload_summary">Instantly upload videos recorded by camera</string>
    <string name="prefs_log_title">Enable logging</string>
    <string name="prefs_log_summary">This is used to log problems</string>
    <string name="prefs_log_title_history">Logging history</string>
    <string name="prefs_log_summary_history">This shows the recorded logs</string>
    <string name="prefs_log_delete_history_button">Delete history</string>
    <string name="prefs_help">Help</string>
    <string name="prefs_recommend">Recommend to a friend</string>
    <string name="prefs_feedback">Feedback</string>
    <string name="prefs_imprint">Imprint</string>
    <string name="prefs_remember_last_share_location">Remember share location</string>
    <string name="prefs_remember_last_upload_location_summary">Remember last share upload location</string>

	<string name="recommend_subject">"Try %1$s on your smartphone!"</string>
	<string name="recommend_text">"I want to invite you to use %1$s on your smartphone!\nDownload here: %2$s"</string>

    <string name="auth_check_server">Check server</string>
    <string name="auth_host_url">Server address https://…</string>
    <string name="auth_username">Username</string>
    <string name="auth_password">Password</string>
    <string name="auth_register">New to %1$s?</string>
    <string name="sync_string_files">Files</string>
    <string name="setup_btn_connect">Connect</string>
    <string name="uploader_btn_upload_text">Upload</string>
    <string name="uploader_btn_new_folder_text">New folder</string>
    <string name="uploader_top_message">Choose upload folder:</string>
    <string name="uploader_wrn_no_account_title">No account found</string>
    <string name="uploader_wrn_no_account_text">There are no %1$s accounts on your device. Please set up an account first.</string>
    <string name="uploader_wrn_no_account_setup_btn_text">Setup</string>
    <string name="uploader_wrn_no_account_quit_btn_text">Quit</string>
    <string name="uploader_wrn_no_content_title">No content to upload</string>
    <string name="uploader_wrn_no_content_text">No content was received. Nothing to upload.</string>
    <string name="uploader_error_forbidden_content">%1$s is not allowed to access the shared content</string>
    <string name="uploader_info_uploading">Uploading</string>
    <string name="file_list_seconds_ago">seconds ago</string>
    <string name="file_list_empty">Nothing in here. Upload something!</string>
    <string name="file_list_loading">Loading&#8230;</string>
    <string name="file_list_no_app_for_file_type">No app found for file type!</string>
    <string name="local_file_list_empty">There are no files in this folder.</string>
    <string name="upload_list_empty">No uploads available.</string>
    <string name="file_list_folder">folder</string>
    <string name="file_list_folders">folders</string>
    <string name="file_list_file">file</string>
    <string name="file_list_files">files</string>
    <string name="filedetails_select_file">Tap on a file to display additional information.</string>
    <string name="filedetails_size">Size:</string>
    <string name="filedetails_type">Type:</string>
    <string name="filedetails_created">Created:</string>
    <string name="filedetails_modified">Modified:</string>
    <string name="filedetails_download">Download</string>
    <string name="filedetails_sync_file">Synchronize</string>
    <string name="filedetails_renamed_in_upload_msg">File was renamed to %1$s during upload</string>
    <string name="list_layout">List layout</string>
    <string name="action_share">Share</string>
    <string name="common_yes">Yes</string>
    <string name="common_no">No</string>
    <string name="common_ok">OK</string>
<<<<<<< HEAD
    <string name="common_cancel_download">Cancel download</string>
    <string name="common_cancel_upload">Cancel upload</string>
    <string name="common_remove_upload">Remove upload</string>
    <string name="common_retry_upload">Retry upload</string>
    <string name="common_cancel_sync">Cancel synchronization</string>
=======
    <string name="common_cancel_sync">Cancel sync</string>
>>>>>>> 5f153214
    <string name="common_cancel">Cancel</string>
    <string name="common_save_exit">Save &amp; exit</string>
    <string name="common_error">Error</string>
    <string name="common_loading">Loading &#8230;</string>
    <string name="common_error_unknown">Unknown error</string>
    <string name="about_title">About</string>
    <string name="change_password">Change password</string>
    <string name="delete_account">Remove account</string>
    <string name="create_account">Create account</string>
    <string name="upload_chooser_title">Upload from &#8230;</string>
    <string name="uploader_info_dirname">Folder name</string>
    <string name="uploader_upload_in_progress_ticker">Uploading &#8230;</string>
    <string name="uploader_upload_in_progress_content">%1$d%% Uploading %2$s</string>
    <string name="uploader_upload_succeeded_ticker">Upload succeeded</string>
    <string name="uploader_upload_succeeded_content_single">%1$s uploaded</string>
    <string name="uploader_upload_failed_ticker">Upload failed</string>
    <string name="uploader_upload_failed_content_single">Upload of %1$s could not be completed</string>
<<<<<<< HEAD
    <string name="uploader_upload_failed_credentials_error">Upload failed, you need to relogin</string>
    <string name="uploads_view_group_current_uploads">Current</string>
    <string name="uploads_view_group_failed_uploads">Failed Uploads</string>
    <string name="uploads_view_group_finished_uploads">Uploaded</string>
    <string name="uploads_view_upload_status_succeeded">Completed</string>
    <string name="uploads_view_upload_status_cancelled">Cancelled</string>
    <string name="uploads_view_upload_status_paused">Paused</string>
    <string name="uploads_view_upload_status_failed_connection_error">Connection error</string>
    <string name="uploads_view_upload_status_failed_retry">Upload will be retried shortly</string>
    <string name="uploads_view_upload_status_failed_credentials_error">Credentials error</string>
    <string name="uploads_view_upload_status_failed_folder_error">Folder error</string>
    <string name="uploads_view_upload_status_failed_file_error">File error</string>
    <string name="uploads_view_upload_status_failed_permission_error">Permission error</string>
    <string name="uploads_view_upload_status_failed">Upload failed</string>
    <string name="uploads_view_later_reason_waiting_for">Waiting for </string>
    <string name="uploads_view_later_reason_add_wifi_reason"> and wifi connectivity</string>
    <string name="uploads_view_later_reason_waiting_for_wifi">Waiting for wifi connectivity</string>
    <string name="uploads_view_later_reason_add_charging_reason"> and charging</string>
    <string name="uploads_view_later_reason_waiting_for_charging">Waiting for charging</string>
    <string name="uploads_view_later_waiting_to_upload">Waiting to upload</string>
=======
    <string name="uploader_upload_failed_credentials_error">Upload failed, you need to log in again</string>
>>>>>>> 5f153214
    <string name="downloader_download_in_progress_ticker">Downloading &#8230;</string>
    <string name="downloader_download_in_progress_content">%1$d%% Downloading %2$s</string>
    <string name="downloader_download_succeeded_ticker">Download succeeded</string>
    <string name="downloader_download_succeeded_content">%1$s downloaded</string>
    <string name="downloader_download_failed_ticker">Download failed</string>
    <string name="downloader_download_failed_content">Download of %1$s could not be completed</string>
    <string name="downloader_not_downloaded_yet">Not downloaded yet</string>
    <string name="downloader_download_failed_credentials_error">Download failed, you need to log in again</string>
    <string name="common_choose_account">Choose account</string>
    <string name="sync_fail_ticker">Sync failed</string>
    <string name="sync_fail_ticker_unauthorized">Sync failed, you need to log in again</string>
    <string name="sync_fail_content">Sync of %1$s could not be completed</string>
    <string name="sync_fail_content_unauthorized">Invalid password for %1$s</string>
    <string name="sync_conflicts_in_favourites_ticker">Conflicts found</string>
    <string name="sync_conflicts_in_favourites_content">%1$d kept-in-sync files could not be sync\'ed</string>
    <string name="sync_fail_in_favourites_ticker">Kept-in-sync files failed</string>
    <string name="sync_fail_in_favourites_content">Contents of %1$d files could not be sync\'ed (%2$d conflicts)</string>
    <string name="sync_foreign_files_forgotten_ticker">Some local files were forgotten</string>
    <string name="sync_foreign_files_forgotten_content">%1$d files out of the %2$s folder could not be copied into</string>
    <string name="sync_foreign_files_forgotten_explanation">As of version 1.3.16, files uploaded from this device are copied into the local %1$s folder to prevent data loss when a single file is synced with multiple accounts.\n\nDue to this change, all files uploaded in previous versions of this app were copied into the %2$s folder. However, an error prevented the completion of this operation during account synchronization. You may either leave the file(s) as is and remove the link to %3$s, or move the file(s) into the %1$s folder and retain the link to %4$s.\n\nListed below are the local file(s), and the remote file(s) in %5$s they were linked to.</string>
    <string name="sync_current_folder_was_removed">Folder %1$s does not exist anymore</string>
    <string name="foreign_files_move">"Move all"</string>
    <string name="foreign_files_success">"All files were moved"</string>
    <string name="foreign_files_fail">"Some files could not be moved"</string>
    <string name="foreign_files_local_text">"Local: %1$s"</string>
    <string name="foreign_files_remote_text">"Remote: %1$s"</string>
    <string name="upload_query_move_foreign_files">There is not enough space to copy the selected files into the %1$s folder. Would you like to move them instead? </string>
    <string name="pass_code_enter_pass_code">Please insert your passcode</string>
    
    <string name="pass_code_configure_your_pass_code">Enter your passcode</string>
    <string name="pass_code_configure_your_pass_code_explanation">The passcode will be requested every time the app is started</string>
    <string name="pass_code_reenter_your_pass_code">Please reenter your passcode</string>
    <string name="pass_code_remove_your_pass_code">Remove your passcode</string>
    <string name="pass_code_mismatch">The passcodes are not the same</string>
    <string name="pass_code_wrong">Incorrect passcode</string>
    <string name="pass_code_removed">Passcode removed</string>
    <string name="pass_code_stored">Passcode stored</string>
    
    <string name="media_notif_ticker">"%1$s music player"</string>
    <string name="media_state_playing">"%1$s (playing)"</string>
    <string name="media_state_loading">"%1$s (loading)"</string>
    <string name="media_event_done">"%1$s playback finished"</string>
    <string name="media_err_nothing_to_play">No media file found</string>
    <string name="media_err_no_account">No account provided</string>
    <string name="media_err_not_in_owncloud">File not in a valid account</string>
    <string name="media_err_unsupported">Unsupported media codec</string>
    <string name="media_err_io">Media file could not be read</string>
    <string name="media_err_malformed">Media file not correctly encoded</string>
    <string name="media_err_timeout">Timed out while trying to play</string>
    <string name="media_err_invalid_progressive_playback">Media file cannot be streamed</string>
    <string name="media_err_unknown">Media file cannot be played with the stock media player</string>
    <string name="media_err_security_ex">Security error trying to play %1$s</string>
    <string name="media_err_io_ex">Input error trying to play %1$s</string>
    <string name="media_err_unexpected">Unexpected error trying to play %1$s</string>
    <string name="media_rewind_description">Rewind button</string>
    <string name="media_play_pause_description">Play or pause button</string>
    <string name="media_forward_description">Fast forward button</string>

	<string name="auth_getting_authorization">Getting authorization &#8230;</string>
	<string name="auth_trying_to_login">Trying to log in &#8230;</string>
	<string name="auth_no_net_conn_title">No network connection</string>
	<string name="auth_nossl_plain_ok_title">Secure connection unavailable.</string>
	<string name="auth_connection_established">Connection established</string>
	<string name="auth_testing_connection">Testing connection</string>
	<string name="auth_not_configured_title">Malformed server configuration</string>
	<string name="auth_account_not_new">An account for the same user and server already exists in the device</string>
	<string name="auth_account_not_the_same">The entered user does not match the user of this account</string>
	<string name="auth_unknown_error_title">Unknown error occurred!</string>
	<string name="auth_unknown_host_title">Couldn\'t find host</string>
	<string name="auth_incorrect_path_title">Server instance not found</string>
	<string name="auth_timeout_title">The server took too long to respond</string>
	<string name="auth_incorrect_address_title">Wrong server address format</string>
	<string name="auth_ssl_general_error_title">SSL initialization failed</string>
	<string name="auth_ssl_unverified_server_title">Couldn\'t verify SSL server\'s identity</string>
	<string name="auth_bad_oc_version_title">Unrecognized server version</string>
	<string name="auth_wrong_connection_title">Couldn\'t establish connection</string>
	<string name="auth_secure_connection">Secure connection established</string>
	<string name="auth_unauthorized">Wrong username or password</string>
	<string name="auth_oauth_error">Unsuccessful authorization</string>
	<string name="auth_oauth_error_access_denied">Access denied by authorization server</string>
	<string name="auth_wtf_reenter_URL">Unexpected state; please enter the server address again</string>
	<string name="auth_expired_oauth_token_toast">Your authorization expired. Please, authorize again</string>
	<string name="auth_expired_basic_auth_toast">Please enter the current password</string>
	<string name="auth_expired_saml_sso_token_toast">Your session expired. Please connect again</string>
	<string name="auth_connecting_auth_server">Connecting to authentication server …</string>
	<string name="auth_unsupported_auth_method">The server does not support this authentication method</string>
	<string name="auth_unsupported_multiaccount">%1$s does not support multiple accounts</string>
	<string name="auth_fail_get_user_name">Your server is not returning a correct user id, please contact an administrator
	</string>
	<string name="auth_can_not_auth_against_server">Cannot authenticate to this server</string>
    <string name="auth_account_does_not_exist">Account does not exist in the device yet</string>
    
    <string name="favorite">Favorite</string>
    <string name="unfavorite">Unfavorite</string>
    <string name="common_rename">Rename</string>
    <string name="common_remove">Remove</string>
    <string name="confirmation_remove_alert">"Do you really want to remove %1$s?"</string>
    <string name="confirmation_remove_folder_alert">"Do you really want to remove %1$s and its contents?"</string>
    <string name="confirmation_remove_local">Local only</string>
    <string name="remove_success_msg">"Removal succeeded"</string>
    <string name="remove_fail_msg">"Removal failed"</string>
    <string name="rename_dialog_title">Enter a new name</string>
    <string name="rename_local_fail_msg">"Local copy could not be renamed; try a different name"</string>
    <string name="rename_server_fail_msg">"Rename could not be completed"</string>
    <string name="sync_file_fail_msg">Remote file could not be checked</string>
    <string name="sync_file_nothing_to_do_msg">File contents already synchronized</string>
    <string name="create_dir_fail_msg">Folder could not be created</string>
    <string name="filename_forbidden_characters">Forbidden characters: / \\ &lt; &gt; : " | ? *</string>
    <string name="filename_forbidden_charaters_from_server">File name contains at least one invalid character</string>
    <string name="filename_empty">File name cannot be empty</string>
    <string name="wait_a_moment">Wait a moment</string>
    <string name="filedisplay_unexpected_bad_get_content">"Unexpected problem ; please select the file from a different app"</string>
    <string name="filedisplay_no_file_selected">No file was selected</string>
    <string name="activity_chooser_title">Send link to &#8230;</string>
    <string name="wait_for_tmp_copy_from_private_storage">Copying file from private storage</string>
    
    <string name="oauth_check_onoff">Login with oAuth2</string> 
    <string name="oauth_login_connection">Connecting to oAuth2 server…</string>    
        
    <string name="ssl_validator_header">The identity of the site could not be verified</string>
    <string name="ssl_validator_reason_cert_not_trusted">- The server certificate is not trusted</string>
    <string name="ssl_validator_reason_cert_expired">- The server certificate expired</string>
    <string name="ssl_validator_reason_cert_not_yet_valid">- The server certificate valid dates are in the future</string>
    <string name="ssl_validator_reason_hostname_not_verified">- The URL does not match the hostname in the certificate</string>
    <string name="ssl_validator_question">Do you want to trust this certificate anyway?</string>
    <string name="ssl_validator_not_saved">The certificate could not be saved</string>
    <string name="ssl_validator_btn_details_see">Details</string>
    <string name="ssl_validator_btn_details_hide">Hide</string>
    <string name="ssl_validator_label_subject">Issued to:</string>
    <string name="ssl_validator_label_issuer">Issued by:</string>
    <string name="ssl_validator_label_CN">Common name:</string>
    <string name="ssl_validator_label_O">Organization:</string>
    <string name="ssl_validator_label_OU">Organizational unit:</string>
    <string name="ssl_validator_label_C">Country:</string>
    <string name="ssl_validator_label_ST">State:</string>
    <string name="ssl_validator_label_L">Location:</string>
    <string name="ssl_validator_label_validity">Validity:</string>
    <string name="ssl_validator_label_validity_from">From:</string>
    <string name="ssl_validator_label_validity_to">To:</string>
    <string name="ssl_validator_label_signature">Signature:</string>
    <string name="ssl_validator_label_signature_algorithm">Algorithm:</string>
    <string name="digest_algorithm_not_available">This digest algorithm is not available on your phone.</string>
    <string name="ssl_validator_label_certificate_fingerprint">Fingerprint:</string>
    <string name="certificate_load_problem">There is a problem loading the certificate.</string>
    <string name="ssl_validator_null_cert">The certificate could not be shown.</string>
    <string name="ssl_validator_no_info_about_error">- No information about the error</string>

    <string name="placeholder_sentence">This is a placeholder</string>
    <string name="placeholder_filename">placeholder.txt</string>
    <string name="placeholder_filetype">PNG Image</string>
    <string name="placeholder_filesize">389 KB</string>
    <string name="placeholder_timestamp">2012/05/18 12:23 PM</string>
    <string name="placeholder_media_time">12:23:45</string>

    <string name="instant_upload_on_wifi">Upload pictures via wifi only</string>
    <string name="instant_video_upload_on_wifi">Upload videos via wifi only</string>
    <string name="instant_upload_path">/InstantUpload</string>
    <string name="conflict_title">File conflict</string>
    <string name="conflict_message">Which files do you want to keep? If you select both versions, the local file will have a number added to its name.</string>
    <string name="conflict_keep_both">Keep both</string>
    <string name="conflict_use_local_version">local version</string>
    <string name="conflict_use_server_version">server version</string>
    
    <string name="preview_image_description">Image preview</string>
    <string name="preview_image_error_unknown_format">This image cannot be shown</string>

    <string name="error__upload__local_file_not_copied">%1$s could not be copied to %2$s local folder</string>
    <string name="prefs_instant_upload_path_title">Upload path</string>

	<string name="share_link_no_support_share_api">Sorry, sharing is not enabled on your server. Please contact your
		administrator.</string>
	<string name="share_link_file_no_exist">Unable to share. Please check whether the file exists</string>
	<string name="share_link_file_error">An error occurred while trying to share this file or folder</string>
	<string name="unshare_link_file_no_exist">Unable to unshare. Please check whether the file exists</string>
	<string name="unshare_link_file_error">An error occurred while trying to unshare this file or folder</string>
    <string name="update_link_file_no_exist">Unable to update. Please check whether the file exists </string>
    <string name="update_link_file_error">An error occurred while trying to update the share</string>
    <string name="share_link_password_title">Enter a password</string>
    <string name="share_link_empty_password">You must enter a password</string>

    <string name="activity_chooser_send_file_title">Send</string>

    <string name="copy_link">Copy link</string>
    <string name="clipboard_text_copied">Copied to clipboard</string>

    <string name="error_cant_bind_to_operations_service">Critical error: cannot perform operations</string>

    <string name="network_error_socket_exception">An error occurred while connecting with the server.</string>
    <string name="network_error_socket_timeout_exception">An error occurred while waiting for the server, the operation couldn\'t have been done</string>
    <string name="network_error_connect_timeout_exception">An error occurred while waiting for the server, the operation couldn\'t have been done</string>
    <string name="network_host_not_available">The operation couldn\'t be completed, server is unavailable</string>
    <string name="empty" />

    <string name="forbidden_permissions">You do not have permission %s</string>
    <string name="forbidden_permissions_rename">to rename this file</string>
    <string name="forbidden_permissions_delete">to delete this file</string>
    <string name="share_link_forbidden_permissions">to share this file</string>
    <string name="unshare_link_forbidden_permissions">to unshare this file</string>
    <string name="update_link_forbidden_permissions">to update this share</string>
    <string name="forbidden_permissions_create">to create the file</string>
    <string name="uploader_upload_forbidden_permissions">to upload in this folder</string>
    <string name="downloader_download_file_not_found">The file is no longer available on the server</string>

    <string name="prefs_category_accounts">Accounts</string>
    <string name="prefs_add_account">Add account</string>
    <string name="auth_redirect_non_secure_connection_title">Secure connection is redirected through an unsecured route.</string>

	<string name="actionbar_logger">Logs</string>
	<string name="log_send_history_button">Send history</string>
	<string name="log_send_no_mail_app">No app for sending logs found. Please install a mail app.</string>
	<string name="log_send_mail_subject">%1$s Android app logs</string>
	<string name="log_progress_dialog_text">Loading data &#8230;</string>

	<string name="saml_authentication_required_text">Authentication required</string>
	<string name="saml_authentication_wrong_pass">Wrong password</string>
	<string name="actionbar_move">Move</string>
	<string name="file_list_empty_moving">Nothing in here. You can add a folder!</string>
	<string name="folder_picker_choose_button_text">Choose</string>

    <string name="move_file_not_found">Unable to move. Please check whether the file exists</string>
    <string name="move_file_invalid_into_descendent">It is not possible to move a folder into a descendant</string>
    <string name="move_file_invalid_overwrite">The file exists already in the destination folder</string>
    <string name="move_file_error">An error occurred while trying to move this file or folder</string>
    <string name="forbidden_permissions_move">to move this file</string>


    <string name="copy_file_not_found">Unable to copy. Please check whether the file exists</string>
    <string name="copy_file_invalid_into_descendent">It is not possible to copy a folder into a descendant</string>
    <string name="copy_file_invalid_overwrite">The file exists already in the destination folder</string>
    <string name="copy_file_error">An error occurred while trying to copy this file or folder</string>
    <string name="forbidden_permissions_copy">to copy this file</string>

    <string name="prefs_category_instant_uploading">Instant uploads</string>
    <string name="prefs_category_details">Details</string>

	<string name="prefs_instant_video_upload_path_title">Upload video path</string>
    <string name="sync_folder_failed_content">Synchronization of %1$s folder could not be completed</string>

	<string name="shared_subject_header">shared</string>
	<string name="with_you_subject_header">with you</string>
    
	<string name="subject_user_shared_with_you">%1$s shared \"%2$s\" with you</string>
    <string name="subject_shared_with_you">\"%1$s\" has been shared with you</string>

    <string name="auth_refresh_button">Refresh connection</string>
    <string name="auth_host_address">Server address</string>
    <string name="common_error_out_memory">Not enough memory</string>

    <string name="username">Username</string>

    <string name="file_list__footer__folder">1 folder</string>
    <string name="file_list__footer__folders">%1$d folders</string>
    <string name="file_list__footer__file">1 file</string>
    <string name="file_list__footer__file_and_folder">1 file, 1 folder</string>
    <string name="file_list__footer__file_and_folders">1 file, %1$d folders</string>
    <string name="file_list__footer__files">%1$d files</string>
    <string name="file_list__footer__files_and_folder">%1$d files, 1 folder</string>
    <string name="file_list__footer__files_and_folders">%1$d files, %2$d folders</string>
    <string name="prefs_instant_behaviour_dialogTitle">Original file will be...</string>
    <string name="prefs_instant_behaviour_title">Original file will be...</string>
    <string name="upload_copy_files">Copy file</string>
    <string name="upload_move_files">Move file</string>

    <string name="pref_behaviour_entries_keep_file">kept in original folder</string>
    <string name="pref_behaviour_entries_move">moved to app folder</string>

    <string name="share_dialog_title">Sharing</string>
    <string name="share_with_user_section_title">Share with users and groups</string>
    <string name="share_no_users">No data shared with users yet</string>
    <string name="share_add_user_or_group">Add user or group</string>
    <string name="share_via_link_section_title">Share link</string>
    <string name="share_via_link_expiration_date_label">Set expiration date</string>
    <string name="share_via_link_password_label">Password protect</string>
    <string name="share_via_link_password_title">Secured</string>
    <string name="share_get_public_link_button">Get link</string>

    <string name="share_search">Search</string>

    <string name="search_users_and_groups_hint">Search users and groups</string>
    <string name="share_group_clarification">%1$s (group)</string>

    <string name="share_sharee_unavailable">Sorry, your server version does not allow share with users within clients.
        \nPlease contact your administrator</string>
    <string name="share_privilege_can_share">can share</string>
    <string name="share_privilege_can_edit">can edit</string>
    <string name="share_privilege_can_edit_create">create</string>
    <string name="share_privilege_can_edit_change">change</string>
    <string name="share_privilege_can_edit_delete">delete</string>
    <string name="edit_share_unshare">Stop sharing</string>
    <string name="edit_share_done">done</string>

<<<<<<< HEAD
    <string name="action_switch_grid_view">Switch to grid view</string>
    <string name="action_switch_list_view">Switch to list view</string>

    <string name="action_retry_uploads">Retry current uploads</string>
    <string name="action_clear_failed_uploads">Clear failed uploads</string>
    <string name="action_clear_finished_uploads">Clear finished uploads</string>
    <string name="action_clear_all_uploads">Clear all uploads</string>
=======
    <string name="action_switch_grid_view">Grid view</string>
    <string name="action_switch_list_view">List view</string>

    <string name="manage_space_title">Manage space</string>
    <string name="manage_space_description">Settings, database and server certificates from %1$s\'s data will be deleted permanentlty. \n\nDownloaded files will be kept untouched.\n\nThis process can take some time.</string>
    <string name="manage_space_clear_data">Clear data</string>
    <string name="manage_space_error">Some files could not be deleted.</string>
>>>>>>> 5f153214
</resources><|MERGE_RESOLUTION|>--- conflicted
+++ resolved
@@ -95,15 +95,9 @@
     <string name="common_yes">Yes</string>
     <string name="common_no">No</string>
     <string name="common_ok">OK</string>
-<<<<<<< HEAD
-    <string name="common_cancel_download">Cancel download</string>
-    <string name="common_cancel_upload">Cancel upload</string>
     <string name="common_remove_upload">Remove upload</string>
     <string name="common_retry_upload">Retry upload</string>
-    <string name="common_cancel_sync">Cancel synchronization</string>
-=======
     <string name="common_cancel_sync">Cancel sync</string>
->>>>>>> 5f153214
     <string name="common_cancel">Cancel</string>
     <string name="common_save_exit">Save &amp; exit</string>
     <string name="common_error">Error</string>
@@ -121,8 +115,7 @@
     <string name="uploader_upload_succeeded_content_single">%1$s uploaded</string>
     <string name="uploader_upload_failed_ticker">Upload failed</string>
     <string name="uploader_upload_failed_content_single">Upload of %1$s could not be completed</string>
-<<<<<<< HEAD
-    <string name="uploader_upload_failed_credentials_error">Upload failed, you need to relogin</string>
+    <string name="uploader_upload_failed_credentials_error">Upload failed, you need to log in again</string>
     <string name="uploads_view_group_current_uploads">Current</string>
     <string name="uploads_view_group_failed_uploads">Failed Uploads</string>
     <string name="uploads_view_group_finished_uploads">Uploaded</string>
@@ -142,9 +135,6 @@
     <string name="uploads_view_later_reason_add_charging_reason"> and charging</string>
     <string name="uploads_view_later_reason_waiting_for_charging">Waiting for charging</string>
     <string name="uploads_view_later_waiting_to_upload">Waiting to upload</string>
-=======
-    <string name="uploader_upload_failed_credentials_error">Upload failed, you need to log in again</string>
->>>>>>> 5f153214
     <string name="downloader_download_in_progress_ticker">Downloading &#8230;</string>
     <string name="downloader_download_in_progress_content">%1$d%% Downloading %2$s</string>
     <string name="downloader_download_succeeded_ticker">Download succeeded</string>
@@ -436,15 +426,11 @@
     <string name="edit_share_unshare">Stop sharing</string>
     <string name="edit_share_done">done</string>
 
-<<<<<<< HEAD
-    <string name="action_switch_grid_view">Switch to grid view</string>
-    <string name="action_switch_list_view">Switch to list view</string>
-
     <string name="action_retry_uploads">Retry current uploads</string>
     <string name="action_clear_failed_uploads">Clear failed uploads</string>
     <string name="action_clear_finished_uploads">Clear finished uploads</string>
     <string name="action_clear_all_uploads">Clear all uploads</string>
-=======
+
     <string name="action_switch_grid_view">Grid view</string>
     <string name="action_switch_list_view">List view</string>
 
@@ -452,5 +438,4 @@
     <string name="manage_space_description">Settings, database and server certificates from %1$s\'s data will be deleted permanentlty. \n\nDownloaded files will be kept untouched.\n\nThis process can take some time.</string>
     <string name="manage_space_clear_data">Clear data</string>
     <string name="manage_space_error">Some files could not be deleted.</string>
->>>>>>> 5f153214
 </resources>