--- conflicted
+++ resolved
@@ -106,13 +106,8 @@
             }
 
         } catch (IOException e) {
-<<<<<<< HEAD
-            Log_OC.e(TAG, "Rename " + mFile.getRemotePath() + " to " + ((mNewRemotePath == null) ?
-                    mNewName : mNewRemotePath) + ": " + result.getLogMessage(), e);
-=======
             Log_OC.e(TAG, "Rename " + mFile.getRemotePath() + " to " + ((mNewRemotePath==null) ?
                     mNewName : mNewRemotePath) + " failed", e);
->>>>>>> a38dffe3
         }
 
         return result;
