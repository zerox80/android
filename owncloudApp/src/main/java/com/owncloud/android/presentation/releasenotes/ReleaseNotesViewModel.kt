--- conflicted
+++ resolved
@@ -46,11 +46,6 @@
     companion object {
         val releaseNotesList = listOf(
             ReleaseNote(
-<<<<<<< HEAD
-                title = R.string.release_notes_4_3_1_title_technical_improvement,
-                subtitle = R.string.release_notes_4_3_1_subtitle_technical_improvement,
-                type = ReleaseNoteType.CHANGE
-=======
                 title = R.string.release_notes_4_3_0_title_accessibility_improvements,
                 subtitle = R.string.release_notes_4_3_0_subtitle_accessibility_improvements,
                 type = ReleaseNoteType.ENHANCEMENT
@@ -59,7 +54,6 @@
                 title = R.string.release_notes_bugfixes_title,
                 subtitle = R.string.release_notes_bugfixes_subtitle,
                 type = ReleaseNoteType.BUGFIX
->>>>>>> b3ab2eb1
             ),
         )
     }
