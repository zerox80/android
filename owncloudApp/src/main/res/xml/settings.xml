--- conflicted
+++ resolved
@@ -50,7 +50,6 @@
 
     <Preference
         app:allowDividerAbove="true"
-<<<<<<< HEAD
         app:fragment="com.owncloud.android.presentation.ui.settings.fragments.SettingsAdvancedFragment"
         app:icon="@drawable/ic_settings"
         app:key="advanced_subsection"
@@ -70,19 +69,6 @@
         app:iconSpaceReserved="false"
         app:key="privacyPolicy"
         app:title="@string/prefs_privacy_policy" />
-=======
-        app:fragment="com.owncloud.android.presentation.ui.settings.fragments.SettingsMoreFragment"
-        app:icon="@drawable/ic_more"
-        app:key="more_subsection"
-        app:summary="@string/prefs_subsection_more_summary"
-        app:title="@string/prefs_subsection_more" />
-
-    <Preference
-        app:allowDividerAbove="true"
-        app:icon="@drawable/ic_privacy_policy"
-        app:iconSpaceReserved="false"
-        app:key="privacyPolicy"
-        app:title="@string/prefs_privacy_policy" />
 
     <Preference
         app:allowDividerAbove="true"
@@ -90,7 +76,6 @@
         app:iconSpaceReserved="false"
         app:key="whatsNew"
         app:title="@string/prefs_subsection_whatsnew" />
->>>>>>> aa43f4b5
 
     <Preference
         app:allowDividerAbove="true"
